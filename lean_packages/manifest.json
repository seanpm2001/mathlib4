{"version": 2,
 "packages":
 [{"url": "https://github.com/mhuisi/lean4-cli",
   "rev": "80b783a8905a4e8a29ced841abb64f710bc86f06",
   "name": "Cli",
   "inputRev": "nightly"},
  {"url": "https://github.com/hargonix/LeanInk",
   "rev": "439303af06465824588a486f5f9c023ca69979f3",
   "name": "leanInk",
   "inputRev": "doc-gen"},
  {"url": "https://github.com/leanprover/doc-gen4",
   "rev": "72227e4b11647896648a8e2bfb5119357b1f5ae0",
   "name": "doc-gen4",
   "inputRev": "main"},
  {"url": "https://github.com/xubaiw/Unicode.lean",
   "rev": "3a74ad4a69a3720ad8bd5f50a3233fe393f3f38e",
   "name": "Unicode",
   "inputRev": "main"},
  {"url": "https://github.com/leanprover/std4",
   "rev": "1e115e62a567147c8dff6b5968ba56874697631f",
   "name": "std",
   "inputRev": "main"},
  {"url": "https://github.com/leanprover/lake",
<<<<<<< HEAD
   "rev": "6cfb4e3fd7ff700ace8c2cfdb85056d59f321920",
   "name": "lake"},
=======
   "rev": "2cc00e4e08473939842d823fd753dcac891ab709",
   "name": "lake",
   "inputRev": "master"},
>>>>>>> 4ffbf40f
  {"url": "https://github.com/gebner/quote4",
   "rev": "d9276ee16b084851b26cf9b2222cd8dad77a85c5",
   "name": "Qq",
   "inputRev": "master"},
  {"url": "https://github.com/xubaiw/CMark.lean",
   "rev": "8c0f9c1b16ee8047813f43b1f92de471782114ff",
   "name": "CMark",
   "inputRev": "main"}]}<|MERGE_RESOLUTION|>--- conflicted
+++ resolved
@@ -21,14 +21,9 @@
    "name": "std",
    "inputRev": "main"},
   {"url": "https://github.com/leanprover/lake",
-<<<<<<< HEAD
-   "rev": "6cfb4e3fd7ff700ace8c2cfdb85056d59f321920",
-   "name": "lake"},
-=======
    "rev": "2cc00e4e08473939842d823fd753dcac891ab709",
    "name": "lake",
    "inputRev": "master"},
->>>>>>> 4ffbf40f
   {"url": "https://github.com/gebner/quote4",
    "rev": "d9276ee16b084851b26cf9b2222cd8dad77a85c5",
    "name": "Qq",
