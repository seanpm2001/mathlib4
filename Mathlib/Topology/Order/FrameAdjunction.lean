--- conflicted
+++ resolved
@@ -99,11 +99,7 @@
   obj L    := ⟨pt_obj L.unop, by infer_instance⟩
   map f    := pt_map f.unop
 
-<<<<<<< HEAD
-set_option trace.Meta.synthInstance true in
-=======
 /- Definition of the functor `𝒪`. -/
->>>>>>> 0aa88d53
 def 𝒪 : TopCat ⥤ FrmCatᵒᵖ where
   obj X := ⟨Opens X.α, by infer_instance⟩
   map {X Y} f :=
@@ -111,9 +107,6 @@
       (Bundled.mk (Opens ↑Y) (@Opens.instFrameOpens (↑Y) _)
        ⟶ (Bundled.mk (Opens ↑X) (@Opens.instFrameOpens (↑X) _)))
       (Opens.comap f)
-
-set_option pp.explicit true
-#print 𝒪
 
 -- TODO: is this in the library?
 lemma elim_exists_prop (A : Prop → Prop) : (∃ p, (A p) ∧ p) ↔ (A True) := by aesop
