/-
Copyright (c) 2019 Yury Kudriashov. All rights reserved.
Released under Apache 2.0 license as described in the file LICENSE.
Authors: Yury Kudriashov

! This file was ported from Lean 3 source module analysis.convex.combination
! leanprover-community/mathlib commit 2de9c37fa71dde2f1c6feff19876dd6a7b1519f0
! Please do not edit these lines, except to modify the commit id
! if you have ported upstream changes.
-/
import Mathlib.Algebra.BigOperators.Order
import Mathlib.Analysis.Convex.Hull
import Mathlib.LinearAlgebra.AffineSpace.Basis

/-!
# Convex combinations

This file defines convex combinations of points in a vector space.

## Main declarations

* `Finset.centerMass`: Center of mass of a finite family of points.

## Implementation notes

We divide by the sum of the weights in the definition of `Finset.centerMass` because of the way
mathematical arguments go: one doesn't change weights, but merely adds some. This also makes a few
lemmas unconditional on the sum of the weights being `1`.
-/


open Set Function

open BigOperators Classical Pointwise

universe u u'

variable {R E F ι ι' α : Type _} [LinearOrderedField R] [AddCommGroup E] [AddCommGroup F]
  [LinearOrderedAddCommGroup α] [Module R E] [Module R F] [Module R α] [OrderedSMul R α] {s : Set E}

/-- Center of mass of a finite collection of points with prescribed weights.
Note that we require neither `0 ≤ w i` nor `∑ w = 1`. -/
def Finset.centerMass (t : Finset ι) (w : ι → R) (z : ι → E) : E :=
  (∑ i in t, w i)⁻¹ • ∑ i in t, w i • z i
#align finset.center_mass Finset.centerMass

variable (i j : ι) (c : R) (t : Finset ι) (w : ι → R) (z : ι → E)

open Finset

theorem Finset.centerMass_empty : (∅ : Finset ι).centerMass w z = 0 := by
  simp only [centerMass, sum_empty, smul_zero]
#align finset.center_mass_empty Finset.centerMass_empty

theorem Finset.centerMass_pair (hne : i ≠ j) :
    ({i, j} : Finset ι).centerMass w z = (w i / (w i + w j)) • z i + (w j / (w i + w j)) • z j := by
  simp only [centerMass, sum_pair hne, smul_add, (mul_smul _ _ _).symm, div_eq_inv_mul]
#align finset.center_mass_pair Finset.centerMass_pair

variable {w}

theorem Finset.centerMass_insert (ha : i ∉ t) (hw : (∑ j in t, w j) ≠ 0) :
    (insert i t).centerMass w z =
      (w i / (w i + ∑ j in t, w j)) • z i +
        ((∑ j in t, w j) / (w i + ∑ j in t, w j)) • t.centerMass w z := by
  simp only [centerMass, sum_insert ha, smul_add, (mul_smul _ _ _).symm, ← div_eq_inv_mul]
  congr 2
  rw [div_mul_eq_mul_div, mul_inv_cancel hw, one_div]
#align finset.center_mass_insert Finset.centerMass_insert

theorem Finset.centerMass_singleton (hw : w i ≠ 0) : ({i} : Finset ι).centerMass w z = z i := by
  rw [centerMass, sum_singleton, sum_singleton, ← mul_smul, inv_mul_cancel hw, one_smul]
#align finset.center_mass_singleton Finset.centerMass_singleton

theorem Finset.centerMass_eq_of_sum_1 (hw : (∑ i in t, w i) = 1) :
    t.centerMass w z = ∑ i in t, w i • z i := by
  simp only [Finset.centerMass, hw, inv_one, one_smul]
#align finset.center_mass_eq_of_sum_1 Finset.centerMass_eq_of_sum_1

theorem Finset.centerMass_smul : (t.centerMass w fun i => c • z i) = c • t.centerMass w z := by
  simp only [Finset.centerMass, Finset.smul_sum, (mul_smul _ _ _).symm, mul_comm c, mul_assoc]
#align finset.center_mass_smul Finset.centerMass_smul

/-- A convex combination of two centers of mass is a center of mass as well. This version
deals with two different index types. -/
theorem Finset.centerMass_segment' (s : Finset ι) (t : Finset ι') (ws : ι → R) (zs : ι → E)
    (wt : ι' → R) (zt : ι' → E) (hws : (∑ i in s, ws i) = 1) (hwt : (∑ i in t, wt i) = 1) (a b : R)
    (hab : a + b = 1) : a • s.centerMass ws zs + b • t.centerMass wt zt = (s.disjSum t).centerMass
    (Sum.elim (fun i => a * ws i) fun j => b * wt j) (Sum.elim zs zt) := by
  rw [s.centerMass_eq_of_sum_1 _ hws, t.centerMass_eq_of_sum_1 _ hwt, smul_sum, smul_sum, ←
    Finset.sum_sum_elim, Finset.centerMass_eq_of_sum_1]
  · congr with ⟨⟩ <;> simp only [Sum.elim_inl, Sum.elim_inr, mul_smul]
  · rw [sum_sum_elim, ← mul_sum, ← mul_sum, hws, hwt, mul_one, mul_one, hab]
#align finset.center_mass_segment' Finset.centerMass_segment'

/-- A convex combination of two centers of mass is a center of mass as well. This version
works if two centers of mass share the set of original points. -/
theorem Finset.centerMass_segment (s : Finset ι) (w₁ w₂ : ι → R) (z : ι → E)
    (hw₁ : (∑ i in s, w₁ i) = 1) (hw₂ : (∑ i in s, w₂ i) = 1) (a b : R) (hab : a + b = 1) :
    a • s.centerMass w₁ z + b • s.centerMass w₂ z =
    s.centerMass (fun i => a * w₁ i + b * w₂ i) z := by
  have hw : (∑ i in s, (a * w₁ i + b * w₂ i)) = 1 := by
    simp only [mul_sum.symm, sum_add_distrib, mul_one, *]
  simp only [Finset.centerMass_eq_of_sum_1, Finset.centerMass_eq_of_sum_1 _ _ hw,
    smul_sum, sum_add_distrib, add_smul, mul_smul, *]
#align finset.center_mass_segment Finset.centerMass_segment

theorem Finset.centerMass_ite_eq (hi : i ∈ t) :
    t.centerMass (fun j => if i = j then (1 : R) else 0) z = z i := by
  rw [Finset.centerMass_eq_of_sum_1]
  trans ∑ j in t, if i = j then z i else 0
  · congr with i
    split_ifs with h
    exacts[h ▸ one_smul _ _, zero_smul _ _]
  · rw [sum_ite_eq, if_pos hi]
  · rw [sum_ite_eq, if_pos hi]
#align finset.center_mass_ite_eq Finset.centerMass_ite_eq

variable {t}

theorem Finset.centerMass_subset {t' : Finset ι} (ht : t ⊆ t') (h : ∀ i ∈ t', i ∉ t → w i = 0) :
    t.centerMass w z = t'.centerMass w z := by
  rw [centerMass, sum_subset ht h, smul_sum, centerMass, smul_sum]
  apply sum_subset ht
  intro i hit' hit
  rw [h i hit' hit, zero_smul, smul_zero]
#align finset.center_mass_subset Finset.centerMass_subset

theorem Finset.centerMass_filter_ne_zero :
    (t.filter fun i => w i ≠ 0).centerMass w z = t.centerMass w z :=
  Finset.centerMass_subset z (filter_subset _ _) fun i hit hit' => by
    simpa only [hit, mem_filter, true_and_iff, Ne.def, Classical.not_not] using hit'
#align finset.center_mass_filter_ne_zero Finset.centerMass_filter_ne_zero

namespace Finset

theorem centerMass_le_sup {s : Finset ι} {f : ι → α} {w : ι → R} (hw₀ : ∀ i ∈ s, 0 ≤ w i)
    (hw₁ : 0 < ∑ i in s, w i) :
    s.centerMass w f ≤ s.sup' (nonempty_of_ne_empty <| by rintro rfl; simp at hw₁) f := by
  rw [centerMass, inv_smul_le_iff hw₁, sum_smul]
  exact sum_le_sum fun i hi => smul_le_smul_of_nonneg (le_sup' _ hi) <| hw₀ i hi
#align finset.center_mass_le_sup Finset.centerMass_le_sup

theorem inf_le_centerMass {s : Finset ι} {f : ι → α} {w : ι → R} (hw₀ : ∀ i ∈ s, 0 ≤ w i)
    (hw₁ : 0 < ∑ i in s, w i) :
    s.inf' (nonempty_of_ne_empty <| by rintro rfl; simp at hw₁) f ≤ s.centerMass w f :=
  @centerMass_le_sup R _ αᵒᵈ _ _ _ _ _ _ _ hw₀ hw₁
#align finset.inf_le_center_mass Finset.inf_le_centerMass

end Finset

variable {z}

/-- The center of mass of a finite subset of a convex set belongs to the set
provided that all weights are non-negative, and the total weight is positive. -/
theorem Convex.centerMass_mem (hs : Convex R s) :
    (∀ i ∈ t, 0 ≤ w i) → (0 < ∑ i in t, w i) → (∀ i ∈ t, z i ∈ s) → t.centerMass w z ∈ s := by
  induction' t using Finset.induction with i t hi ht
  · simp [lt_irrefl]
  intro h₀ hpos hmem
  have zi : z i ∈ s := hmem _ (mem_insert_self _ _)
  have hs₀ : ∀ j ∈ t, 0 ≤ w j := fun j hj => h₀ j <| mem_insert_of_mem hj
  rw [sum_insert hi] at hpos
  by_cases hsum_t : (∑ j in t, w j) = 0
  · have ws : ∀ j ∈ t, w j = 0 := (sum_eq_zero_iff_of_nonneg hs₀).1 hsum_t
    have wz : (∑ j in t, w j • z j) = 0 := sum_eq_zero fun i hi => by simp [ws i hi]
    simp only [centerMass, sum_insert hi, wz, hsum_t, add_zero]
    simp only [hsum_t, add_zero] at hpos
    rw [← mul_smul, inv_mul_cancel (ne_of_gt hpos), one_smul]
    exact zi
  · rw [Finset.centerMass_insert _ _ _ hi hsum_t]
    refine' convex_iff_div.1 hs zi (ht hs₀ _ _) _ (sum_nonneg hs₀) hpos
    · exact lt_of_le_of_ne (sum_nonneg hs₀) (Ne.symm hsum_t)
    · intro j hj
      exact hmem j (mem_insert_of_mem hj)
    · exact h₀ _ (mem_insert_self _ _)
#align convex.center_mass_mem Convex.centerMass_mem

theorem Convex.sum_mem (hs : Convex R s) (h₀ : ∀ i ∈ t, 0 ≤ w i) (h₁ : (∑ i in t, w i) = 1)
    (hz : ∀ i ∈ t, z i ∈ s) : (∑ i in t, w i • z i) ∈ s := by
  simpa only [h₁, centerMass, inv_one, one_smul] using
    hs.centerMass_mem h₀ (h₁.symm ▸ zero_lt_one) hz
#align convex.sum_mem Convex.sum_mem

/-- A version of `Convex.sum_mem` for `finsum`s. If `s` is a convex set, `w : ι → R` is a family of
nonnegative weights with sum one and `z : ι → E` is a family of elements of a module over `R` such
that `z i ∈ s` whenever `w i ≠ 0`, then the sum `∑ᶠ i, w i • z i` belongs to `s`. See also
`PartitionOfUnity.finsum_smul_mem_convex`. -/
theorem Convex.finsum_mem {ι : Sort _} {w : ι → R} {z : ι → E} {s : Set E} (hs : Convex R s)
    (h₀ : ∀ i, 0 ≤ w i) (h₁ : (∑ᶠ i, w i) = 1) (hz : ∀ i, w i ≠ 0 → z i ∈ s) :
    (∑ᶠ i, w i • z i) ∈ s := by
  have hfin_w : (support (w ∘ PLift.down)).Finite := by
    by_contra H
    rw [finsum, dif_neg H] at h₁
    exact zero_ne_one h₁
  have hsub : support ((fun i => w i • z i) ∘ PLift.down) ⊆ hfin_w.toFinset :=
    (support_smul_subset_left _ _).trans hfin_w.coe_toFinset.ge
  rw [finsum_eq_sum_pLift_of_support_subset hsub]
  refine' hs.sum_mem (fun _ _ => h₀ _) _ fun i hi => hz _ _
  · rwa [finsum, dif_pos hfin_w] at h₁
  · rwa [hfin_w.mem_toFinset] at hi
#align convex.finsum_mem Convex.finsum_mem

theorem convex_iff_sum_mem : Convex R s ↔ ∀ (t : Finset E) (w : E → R),
    (∀ i ∈ t, 0 ≤ w i) → (∑ i in t, w i) = 1 → (∀ x ∈ t, x ∈ s) → (∑ x in t, w x • x) ∈ s := by
  refine' ⟨fun hs t w hw₀ hw₁ hts => hs.sum_mem hw₀ hw₁ hts, _⟩
  intro h x hx y hy a b ha hb hab
  by_cases h_cases : x = y
  · rw [h_cases, ← add_smul, hab, one_smul]
    exact hy
  · convert h {x, y} (fun z => if z = y then b else a) _ _ _
    -- Porting note: Original proof had 2 `simp_intro i hi`
    · simp only [sum_pair h_cases, if_neg h_cases, if_pos trivial]
    · intro i _
      simp only
      split_ifs <;> assumption
    · simp only [sum_pair h_cases, if_neg h_cases, if_pos trivial, hab]
    · intro i hi
      simp only [Finset.mem_singleton, Finset.mem_insert] at hi
      cases hi <;> subst i <;> assumption
#align convex_iff_sum_mem convex_iff_sum_mem

theorem Finset.centerMass_mem_convexHull (t : Finset ι) {w : ι → R} (hw₀ : ∀ i ∈ t, 0 ≤ w i)
    (hws : 0 < ∑ i in t, w i) {z : ι → E} (hz : ∀ i ∈ t, z i ∈ s) :
    t.centerMass w z ∈ convexHull R s :=
  (convex_convexHull R s).centerMass_mem hw₀ hws fun i hi => subset_convexHull R s <| hz i hi
#align finset.center_mass_mem_convex_hull Finset.centerMass_mem_convexHull

/-- A refinement of `Finset.centerMass_mem_convexHull` when the indexed family is a `Finset` of
the space. -/
theorem Finset.centerMass_id_mem_convexHull (t : Finset E) {w : E → R} (hw₀ : ∀ i ∈ t, 0 ≤ w i)
    (hws : 0 < ∑ i in t, w i) : t.centerMass w id ∈ convexHull R (t : Set E) :=
  t.centerMass_mem_convexHull hw₀ hws fun _ => mem_coe.2
#align finset.center_mass_id_mem_convex_hull Finset.centerMass_id_mem_convexHull

theorem affineCombination_eq_centerMass {ι : Type _} {t : Finset ι} {p : ι → E} {w : ι → R}
    (hw₂ : (∑ i in t, w i) = 1) : t.affineCombination R p w = centerMass t w p := by
  rw [affineCombination_eq_weightedVSubOfPoint_vadd_of_sum_eq_one _ w _ hw₂ (0 : E),
    Finset.weightedVSubOfPoint_apply, vadd_eq_add, add_zero, t.centerMass_eq_of_sum_1 _ hw₂]
  simp_rw [vsub_eq_sub, sub_zero]
#align affine_combination_eq_center_mass affineCombination_eq_centerMass

theorem affineCombination_mem_convexHull {s : Finset ι} {v : ι → E} {w : ι → R}
    (hw₀ : ∀ i ∈ s, 0 ≤ w i) (hw₁ : s.sum w = 1) :
    s.affineCombination R v w ∈ convexHull R (range v) := by
  rw [affineCombination_eq_centerMass hw₁]
  apply s.centerMass_mem_convexHull hw₀
  · simp [hw₁]
  · simp
#align affine_combination_mem_convex_hull affineCombination_mem_convexHull

/-- The centroid can be regarded as a center of mass. -/
@[simp]
theorem Finset.centroid_eq_centerMass (s : Finset ι) (hs : s.Nonempty) (p : ι → E) :
    s.centroid R p = s.centerMass (s.centroidWeights R) p :=
  affineCombination_eq_centerMass (s.sum_centroidWeights_eq_one_of_nonempty R hs)
#align finset.centroid_eq_center_mass Finset.centroid_eq_centerMass

theorem Finset.centroid_mem_convexHull (s : Finset E) (hs : s.Nonempty) :
    s.centroid R id ∈ convexHull R (s : Set E) := by
  rw [s.centroid_eq_centerMass hs]
  apply s.centerMass_id_mem_convexHull
  · simp only [inv_nonneg, imp_true_iff, Nat.cast_nonneg, Finset.centroidWeights_apply]
  · have hs_card : (s.card : R) ≠ 0 := by simp [Finset.nonempty_iff_ne_empty.mp hs]
    simp only [hs_card, Finset.sum_const, nsmul_eq_mul, mul_inv_cancel, Ne.def, not_false_iff,
      Finset.centroidWeights_apply, zero_lt_one]
#align finset.centroid_mem_convex_hull Finset.centroid_mem_convexHull

theorem convexHull_range_eq_exists_affineCombination (v : ι → E) : convexHull R (range v) =
    { x | ∃ (s : Finset ι) (w : ι → R) (_ : ∀ i ∈ s, 0 ≤ w i) (_ : s.sum w = 1),
    s.affineCombination R v w = x } := by
  refine' Subset.antisymm (convexHull_min _ _) _
  · intro x hx
    obtain ⟨i, hi⟩ := Set.mem_range.mp hx
    refine' ⟨{i}, Function.const ι (1 : R), by simp, by simp, by simp [hi]⟩
  · rintro x ⟨s, w, hw₀, hw₁, rfl⟩ y ⟨s', w', hw₀', hw₁', rfl⟩ a b ha hb hab
    let W : ι → R := fun i => (if i ∈ s then a * w i else 0) + if i ∈ s' then b * w' i else 0
    have hW₁ : (s ∪ s').sum W = 1 := by
      rw [sum_add_distrib, ← sum_subset (subset_union_left s s'),
        ← sum_subset (subset_union_right s s'), sum_ite_of_true _ _ fun i hi => hi,
        sum_ite_of_true _ _ fun i hi => hi, ← mul_sum, ← mul_sum, hw₁, hw₁', ← add_mul, hab,
        mul_one] <;> intro i _ hi' <;> simp [hi']
    refine' ⟨s ∪ s', W, _, hW₁, _⟩
    · rintro i -
      by_cases hi : i ∈ s <;> by_cases hi' : i ∈ s' <;>
        simp [hi, hi', add_nonneg, mul_nonneg ha (hw₀ i _), mul_nonneg hb (hw₀' i _)]
    · simp_rw [affineCombination_eq_linear_combination (s ∪ s') v _ hW₁,
        affineCombination_eq_linear_combination s v w hw₁,
        affineCombination_eq_linear_combination s' v w' hw₁', add_smul, sum_add_distrib]
      rw [← sum_subset (subset_union_left s s'), ← sum_subset (subset_union_right s s')]
      · simp only [ite_smul, sum_ite_of_true _ _ fun _ hi => hi, mul_smul, ← smul_sum]
      · intro i _ hi'
        simp [hi']
      · intro i _ hi'
        simp [hi']
  · rintro x ⟨s, w, hw₀, hw₁, rfl⟩
    exact affineCombination_mem_convexHull hw₀ hw₁
#align convex_hull_range_eq_exists_affine_combination convexHull_range_eq_exists_affineCombination

/--
Convex hull of `s` is equal to the set of all centers of masses of `Finset`s `t`, `z '' t ⊆ s`.
-/
theorem convexHull_eq (s : Set E) : convexHull R s =
    { x : E | ∃ (ι : Type) (t : Finset ι) (w : ι → R) (z : ι → E) (_ : ∀ i ∈ t, 0 ≤ w i)
    (_ : (∑ i in t, w i) = 1) (_ : ∀ i ∈ t, z i ∈ s), t.centerMass w z = x } := by
  refine' Subset.antisymm (convexHull_min _ _) _
  · intro x hx
    use PUnit, {PUnit.unit}, fun _ => 1, fun _ => x, fun _ _ => zero_le_one, Finset.sum_singleton,
      fun _ _ => hx
    simp only [Finset.centerMass, Finset.sum_singleton, inv_one, one_smul]
  · rintro x ⟨ι, sx, wx, zx, hwx₀, hwx₁, hzx, rfl⟩ y ⟨ι', sy, wy, zy, hwy₀, hwy₁, hzy, rfl⟩ a b ha
      hb hab
    rw [Finset.centerMass_segment' _ _ _ _ _ _ hwx₁ hwy₁ _ _ hab]
    refine' ⟨_, _, _, _, _, _, _, rfl⟩
    · rintro i hi
      rw [Finset.mem_disjSum] at hi
      rcases hi with (⟨j, hj, rfl⟩ | ⟨j, hj, rfl⟩) <;> simp only [Sum.elim_inl, Sum.elim_inr] <;>
        apply_rules [mul_nonneg, hwx₀, hwy₀]
    · simp [Finset.sum_sum_elim, Finset.mul_sum.symm, *]
    · intro i hi
      rw [Finset.mem_disjSum] at hi
      rcases hi with (⟨j, hj, rfl⟩ | ⟨j, hj, rfl⟩) <;> apply_rules [hzx, hzy]
  · rintro _ ⟨ι, t, w, z, hw₀, hw₁, hz, rfl⟩
    exact t.centerMass_mem_convexHull hw₀ (hw₁.symm ▸ zero_lt_one) hz
#align convex_hull_eq convexHull_eq

theorem Finset.convexHull_eq (s : Finset E) : convexHull R ↑s =
    { x : E | ∃ (w : E → R) (_ : ∀ y ∈ s, 0 ≤ w y) (_ : (∑ y in s, w y) = 1),
    s.centerMass w id = x } := by
  refine' Set.Subset.antisymm (convexHull_min _ _) _
  · intro x hx
    rw [Finset.mem_coe] at hx
    refine' ⟨_, _, _, Finset.centerMass_ite_eq _ _ _ hx⟩
    · intros
      split_ifs
      exacts[zero_le_one, le_refl 0]
    · rw [Finset.sum_ite_eq, if_pos hx]
  · rintro x ⟨wx, hwx₀, hwx₁, rfl⟩ y ⟨wy, hwy₀, hwy₁, rfl⟩ a b ha hb hab
    rw [Finset.centerMass_segment _ _ _ _ hwx₁ hwy₁ _ _ hab]
    refine' ⟨_, _, _, rfl⟩
    · rintro i hi
      apply_rules [add_nonneg, mul_nonneg, hwx₀, hwy₀]
    · simp only [Finset.sum_add_distrib, Finset.mul_sum.symm, mul_one, *]
  · rintro _ ⟨w, hw₀, hw₁, rfl⟩
    exact
      s.centerMass_mem_convexHull (fun x hx => hw₀ _ hx) (hw₁.symm ▸ zero_lt_one) fun x hx => hx
#align finset.convex_hull_eq Finset.convexHull_eq

theorem Finset.mem_convexHull {s : Finset E} {x : E} : x ∈ convexHull R (s : Set E) ↔
    ∃ (w : E → R) (_ : ∀ y ∈ s, 0 ≤ w y) (_ : (∑ y in s, w y) = 1), s.centerMass w id = x := by
  rw [Finset.convexHull_eq, Set.mem_setOf_eq]
#align finset.mem_convex_hull Finset.mem_convexHull

theorem Set.Finite.convexHull_eq {s : Set E} (hs : s.Finite) : convexHull R s =
    { x : E | ∃ (w : E → R) (_ : ∀ y ∈ s, 0 ≤ w y) (_ : (∑ y in hs.toFinset, w y) = 1),
    hs.toFinset.centerMass w id = x } := by
  simpa only [Set.Finite.coe_toFinset, Set.Finite.mem_toFinset, exists_prop] using
    hs.toFinset.convexHull_eq
#align set.finite.convex_hull_eq Set.Finite.convexHull_eq

/-- A weak version of Carathéodory's theorem. -/
theorem convexHull_eq_union_convexHull_finite_subsets (s : Set E) :
    convexHull R s = ⋃ (t : Finset E) (w : ↑t ⊆ s), convexHull R ↑t := by
  refine' Subset.antisymm _ _
  · rw [_root_.convexHull_eq]
<<<<<<< HEAD
    rintro x ⟨ι, t, w, z, hw₀, hw₁, hz, rfl⟩
    simp only [mem_unionᵢ]
=======
    -- Porting note: We have to specify the universe of `ι`
    rintro x ⟨ι : Type u_1, t, w, z, hw₀, hw₁, hz, rfl⟩
    simp only [mem_iUnion]
>>>>>>> 1c09f074
    refine' ⟨t.image z, _, _⟩
    · rw [coe_image, Set.image_subset_iff]
      exact hz
    · apply t.centerMass_mem_convexHull hw₀
      · simp only [hw₁, zero_lt_one]
      · exact fun i hi => Finset.mem_coe.2 (Finset.mem_image_of_mem _ hi)
  · exact iUnion_subset fun i => iUnion_subset convexHull_mono
#align convex_hull_eq_union_convex_hull_finite_subsets convexHull_eq_union_convexHull_finite_subsets

theorem mk_mem_convexHull_prod {t : Set F} {x : E} {y : F} (hx : x ∈ convexHull R s)
    (hy : y ∈ convexHull R t) : (x, y) ∈ convexHull R (s ×ˢ t) := by
  rw [_root_.convexHull_eq] at hx hy ⊢
  obtain ⟨ι, a, w, S, hw, hw', hS, hSp⟩ := hx
  obtain ⟨κ, b, v, T, hv, hv', hT, hTp⟩ := hy
  -- Porting note: Changed `×ˢ` to `×ᶠ`
  have h_sum : (∑ i : ι × κ in a ×ᶠ b, w i.fst * v i.snd) = 1 := by
    rw [Finset.sum_product, ← hw']
    congr
    ext i
    have : (∑ y : κ in b, w i * v y) = ∑ y : κ in b, v y * w i := by
      congr
      ext
      simp [mul_comm]
    rw [this, ← Finset.sum_mul, hv']
    simp
  -- Porting note: Changed `×ˢ` to `×ᶠ`
  refine'
    ⟨ι × κ, a ×ᶠ b, fun p => w p.1 * v p.2, fun p => (S p.1, T p.2), fun p hp => _, h_sum,
      fun p hp => _, _⟩
  · rw [mem_product] at hp
    exact mul_nonneg (hw p.1 hp.1) (hv p.2 hp.2)
  · rw [mem_product] at hp
    exact ⟨hS p.1 hp.1, hT p.2 hp.2⟩
  ext
  · rw [← hSp, Finset.centerMass_eq_of_sum_1 _ _ hw', Finset.centerMass_eq_of_sum_1 _ _ h_sum]
    simp_rw [Prod.fst_sum, Prod.smul_mk]
    rw [Finset.sum_product]
    congr
    ext i
    have : (∑ j : κ in b, (w i * v j) • S i) = ∑ j : κ in b, v j • w i • S i := by
      congr
      ext
      rw [mul_smul, smul_comm]
    rw [this, ← Finset.sum_smul, hv', one_smul]
  · rw [← hTp, Finset.centerMass_eq_of_sum_1 _ _ hv', Finset.centerMass_eq_of_sum_1 _ _ h_sum]
    simp_rw [Prod.snd_sum, Prod.smul_mk]
    rw [Finset.sum_product, Finset.sum_comm]
    congr
    ext j
    simp_rw [mul_smul]
    rw [← Finset.sum_smul, hw', one_smul]
#align mk_mem_convex_hull_prod mk_mem_convexHull_prod

@[simp]
theorem convexHull_prod (s : Set E) (t : Set F) :
    convexHull R (s ×ˢ t) = convexHull R s ×ˢ convexHull R t :=
  Subset.antisymm
      (convexHull_min (prod_mono (subset_convexHull _ _) <| subset_convexHull _ _) <|
        (convex_convexHull _ _).prod <| convex_convexHull _ _) <|
    prod_subset_iff.2 fun _ hx _ => mk_mem_convexHull_prod hx
#align convex_hull_prod convexHull_prod

theorem convexHull_add (s t : Set E) : convexHull R (s + t) = convexHull R s + convexHull R t := by
  simp_rw [← image2_add, ← image_prod, IsLinearMap.isLinearMap_add.convexHull_image,
    convexHull_prod]
#align convex_hull_add convexHull_add

theorem convexHull_sub (s t : Set E) : convexHull R (s - t) = convexHull R s - convexHull R t := by
  simp_rw [sub_eq_add_neg, convexHull_add, convexHull_neg]
#align convex_hull_sub convexHull_sub

/-! ### `stdSimplex` -/


variable (ι) [Fintype ι] {f : ι → R}

/-- `stdSimplex 𝕜 ι` is the convex hull of the canonical basis in `ι → 𝕜`. -/
theorem convexHull_basis_eq_stdSimplex :
    convexHull R (range fun i j : ι => if i = j then (1 : R) else 0) = stdSimplex R ι := by
  refine' Subset.antisymm (convexHull_min _ (convex_stdSimplex R ι)) _
  · rintro _ ⟨i, rfl⟩
    exact ite_eq_mem_stdSimplex R i
  · rintro w ⟨hw₀, hw₁⟩
    rw [pi_eq_sum_univ w, ← Finset.univ.centerMass_eq_of_sum_1 _ hw₁]
    exact Finset.univ.centerMass_mem_convexHull (fun i _ => hw₀ i) (hw₁.symm ▸ zero_lt_one)
      fun i _ => mem_range_self i
#align convex_hull_basis_eq_std_simplex convexHull_basis_eq_stdSimplex

variable {ι}

/-- The convex hull of a finite set is the image of the standard simplex in `s → ℝ`
under the linear map sending each function `w` to `∑ x in s, w x • x`.

Since we have no sums over finite sets, we use sum over `@Finset.univ _ hs.fintype`.
The map is defined in terms of operations on `(s → ℝ) →ₗ[ℝ] ℝ` so that later we will not need
to prove that this map is linear. -/
theorem Set.Finite.convexHull_eq_image {s : Set E} (hs : s.Finite) : convexHull R s =
    haveI := hs.fintype
    (⇑(∑ x : s, (@LinearMap.proj R s _ (fun _ => R) _ _ x).smulRight x.1)) '' stdSimplex R s := by
  -- Porting note: Original proof didn't need to specify `hs.fintype`
  rw [← @convexHull_basis_eq_stdSimplex _ _ _ hs.fintype, ← LinearMap.convexHull_image,
    ← Set.range_comp]
  simp_rw [Function.comp]
  apply congr_arg
  convert Subtype.range_coe.symm
  -- Porting note: Original proof didn't need to specify `hs.fintype` and `(1 : R)`
  simp [LinearMap.sum_apply, ite_smul _ (1 : R), Finset.filter_eq,
    @Finset.mem_univ _ hs.fintype _]
#align set.finite.convex_hull_eq_image Set.Finite.convexHull_eq_image

/-- All values of a function `f ∈ stdSimplex 𝕜 ι` belong to `[0, 1]`. -/
theorem mem_Icc_of_mem_stdSimplex (hf : f ∈ stdSimplex R ι) (x) : f x ∈ Icc (0 : R) 1 :=
  ⟨hf.1 x, hf.2 ▸ Finset.single_le_sum (fun y _ => hf.1 y) (Finset.mem_univ x)⟩
#align mem_Icc_of_mem_std_simplex mem_Icc_of_mem_stdSimplex

/-- The convex hull of an affine basis is the intersection of the half-spaces defined by the
corresponding barycentric coordinates. -/
theorem AffineBasis.convexHull_eq_nonneg_coord {ι : Type _} (b : AffineBasis ι R E) :
    convexHull R (range b) = { x | ∀ i, 0 ≤ b.coord i x } := by
  rw [convexHull_range_eq_exists_affineCombination]
  ext x
  refine' ⟨_, fun hx => _⟩
  · rintro ⟨s, w, hw₀, hw₁, rfl⟩ i
    by_cases hi : i ∈ s
    · rw [b.coord_apply_combination_of_mem hi hw₁]
      exact hw₀ i hi
    · rw [b.coord_apply_combination_of_not_mem hi hw₁]
  · have hx' : x ∈ affineSpan R (range b) := by
      rw [b.tot]
      exact AffineSubspace.mem_top R E x
    obtain ⟨s, w, hw₁, rfl⟩ := (mem_affineSpan_iff_eq_affineCombination R E).mp hx'
    refine' ⟨s, w, _, hw₁, rfl⟩
    intro i hi
    specialize hx i
    rw [b.coord_apply_combination_of_mem hi hw₁] at hx
    exact hx
#align affine_basis.convex_hull_eq_nonneg_coord AffineBasis.convexHull_eq_nonneg_coord<|MERGE_RESOLUTION|>--- conflicted
+++ resolved
@@ -363,14 +363,8 @@
     convexHull R s = ⋃ (t : Finset E) (w : ↑t ⊆ s), convexHull R ↑t := by
   refine' Subset.antisymm _ _
   · rw [_root_.convexHull_eq]
-<<<<<<< HEAD
     rintro x ⟨ι, t, w, z, hw₀, hw₁, hz, rfl⟩
-    simp only [mem_unionᵢ]
-=======
-    -- Porting note: We have to specify the universe of `ι`
-    rintro x ⟨ι : Type u_1, t, w, z, hw₀, hw₁, hz, rfl⟩
     simp only [mem_iUnion]
->>>>>>> 1c09f074
     refine' ⟨t.image z, _, _⟩
     · rw [coe_image, Set.image_subset_iff]
       exact hz
