--- conflicted
+++ resolved
@@ -819,35 +819,18 @@
 variable [IsFiniteMeasure μ] (c : E)
 
 /-- Constant function as an element of `MeasureTheory.Lp` for a finite measure. -/
-<<<<<<< HEAD
-protected def Lp.const : Lp E p μ := ⟨AEEqFun.const α c, const_mem_Lp α μ c⟩
-=======
 protected def Lp.const : E →+ Lp E p μ where
   toFun c := ⟨AEEqFun.const α c, const_mem_Lp α μ c⟩
   map_zero' := rfl
   map_add' _ _ := rfl
->>>>>>> 61e87c9a
 
 lemma Lp.coeFn_const : Lp.const p μ c =ᵐ[μ] Function.const α c :=
   AEEqFun.coeFn_const α c
 
-<<<<<<< HEAD
-@[simp]
-lemma Lp.val_const : (Lp.const p μ c).1 = AEEqFun.const α c := rfl
-
-variable {μ p c}
-
-@[simp]
-lemma Memℒp.toLp_const (hc : Memℒp (Function.const α c) p μ := memℒp_const c) :
-  hc.toLp = Lp.const p μ c := rfl
-
-variable (μ p c)
-=======
 @[simp] lemma Lp.const_val : (Lp.const p μ c).1 = AEEqFun.const α c := rfl
 
 @[simp]
 lemma Memℒp.toLp_const : Memℒp.toLp _ (memℒp_const c) = Lp.const p μ c := rfl
->>>>>>> 61e87c9a
 
 -- todo (after port): make it `simp`
 lemma indicatorConstLp_univ :
@@ -855,8 +838,6 @@
   rw [← Memℒp.toLp_const, indicatorConstLp]
   simp only [Set.indicator_univ, Function.const]
 
-<<<<<<< HEAD
-=======
 theorem Lp.norm_const (hp_zero : p ≠ 0) (hmeas : μ ≠ 0) :
     ‖Lp.const p μ c‖ = ‖c‖ * (μ Set.univ).toReal ^ (1 / p.toReal) := by
   rw [← Memℒp.toLp_const, Lp.norm_toLp, snorm_const] <;> try assumption
@@ -891,7 +872,6 @@
   LinearMap.mkContinuous_norm_le _
 -/
 
->>>>>>> 61e87c9a
 end const
 
 theorem Memℒp.norm_rpow_div {f : α → E} (hf : Memℒp f p μ) (q : ℝ≥0∞) :
