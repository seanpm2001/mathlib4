--- conflicted
+++ resolved
@@ -58,13 +58,8 @@
     suffices Upto.GT p = InvImage  (· < ·) fun y : Nat.Upto p => x - y.val by
       rw [this]
       exact (measure _).wf
-<<<<<<< HEAD
     ext ⟨a, ha⟩ ⟨b, _⟩
-    dsimp [Measure, InvImage, Upto.GT]
-=======
-    ext (⟨a, ha⟩⟨b, _⟩)
     dsimp [InvImage, Upto.GT]
->>>>>>> c63ced8b
     rw [tsub_lt_tsub_iff_left_of_le (le_of_not_lt fun h' => ha _ h' h)]
 #align nat.upto.wf Nat.Upto.wf
 
