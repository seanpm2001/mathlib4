/-
Copyright (c) 2014 Floris van Doorn (c) 2016 Microsoft Corporation. All rights reserved.
Released under Apache 2.0 license as described in the file LICENSE.
Authors: Floris van Doorn, Leonardo de Moura, Jeremy Avigad, Mario Carneiro

! This file was ported from Lean 3 source module data.nat.basic
! leanprover-community/mathlib commit bd835ef554f37ef9b804f0903089211f89cb370b
! Please do not edit these lines, except to modify the commit id
! if you have ported upstream changes.
-/
import Mathlib.Order.Basic
import Mathlib.Algebra.GroupWithZero.Basic
import Mathlib.Algebra.Ring.Defs
import Mathlib.Tactic.Convert
import Mathlib.Tactic.PushNeg
import Mathlib.Tactic.Use

/-!
# Basic operations on the natural numbers

This file contains:
- instances on the natural numbers
- some basic lemmas about natural numbers
- extra recursors:
  * `le_rec_on`, `le_induction`: recursion and induction principles starting at non-zero numbers
  * `decreasing_induction`: recursion growing downwards
  * `le_rec_on'`, `decreasing_induction'`: versions with slightly weaker assumptions
  * `strong_rec'`: recursion based on strong inequalities
- decidability instances on predicates about the natural numbers

Many theorems that used to live in this file have been moved to `Data.Nat.Order`,
so that this file requires fewer imports.
For each section here there is a corresponding section in that file with additional results.
It may be possible to move some of these results here, by tweaking their proofs.


-/


universe u v

namespace Nat

/-! ### instances -/

instance nontrivial : Nontrivial ℕ :=
  ⟨⟨0, 1, Nat.zero_ne_one⟩⟩

instance commSemiring : CommSemiring ℕ where
  add := Nat.add
  add_assoc := Nat.add_assoc
  zero := Nat.zero
  zero_add := Nat.zero_add
  add_zero := Nat.add_zero
  add_comm := Nat.add_comm
  mul := Nat.mul
  mul_assoc := Nat.mul_assoc
  one := Nat.succ Nat.zero
  one_mul := Nat.one_mul
  mul_one := Nat.mul_one
  left_distrib := Nat.left_distrib
  right_distrib := Nat.right_distrib
  zero_mul := Nat.zero_mul
  mul_zero := Nat.mul_zero
  mul_comm := Nat.mul_comm
  natCast n := n
  natCast_zero := rfl
  natCast_succ n := rfl
  nsmul m n := m * n
  nsmul_zero := Nat.zero_mul
  nsmul_succ _ _ := by dsimp only; rw [Nat.add_comm, Nat.right_distrib, Nat.one_mul]
  npow m n := n ^ m
  npow_zero := Nat.pow_zero
  npow_succ _ _ := Nat.pow_succ'

/-! Extra instances to short-circuit type class resolution and ensure computability -/


instance addCommMonoid : AddCommMonoid ℕ :=
  inferInstance

instance addMonoid : AddMonoid ℕ :=
  inferInstance

instance monoid : Monoid ℕ :=
  inferInstance

instance commMonoid : CommMonoid ℕ :=
  inferInstance

instance commSemigroup : CommSemigroup ℕ :=
  inferInstance

instance semigroup : Semigroup ℕ :=
  inferInstance

instance addCommSemigroup : AddCommSemigroup ℕ :=
  inferInstance

instance addSemigroup : AddSemigroup ℕ :=
  inferInstance

instance distrib : Distrib ℕ :=
  inferInstance

instance semiring : Semiring ℕ :=
  inferInstance

protected theorem nsmul_eq_mul (m n : ℕ) : m • n = m * n :=
  rfl
#align nat.nsmul_eq_mul Nat.nsmul_eq_mul

-- Moved to core
#align nat.eq_of_mul_eq_mul_right Nat.eq_of_mul_eq_mul_right

instance cancelCommMonoidWithZero : CancelCommMonoidWithZero ℕ :=
  { (inferInstance : CommMonoidWithZero ℕ) with
    mul_left_cancel_of_ne_zero :=
      fun h1 h2 => Nat.eq_of_mul_eq_mul_left (Nat.pos_of_ne_zero h1) h2 }
#align nat.cancel_comm_monoid_with_zero Nat.cancelCommMonoidWithZero

attribute [simp]
  Nat.not_lt_zero Nat.succ_ne_zero Nat.succ_ne_self Nat.zero_ne_one Nat.one_ne_zero
  -- Nat.zero_ne_bit1 Nat.bit1_ne_zero Nat.bit0_ne_one Nat.one_ne_bit0 Nat.bit0_ne_bit1
  -- Nat.bit1_ne_bit0

variable {m n k : ℕ}

/-!
### Recursion and `forall`/`exists`
-/

-- Porting note:
-- this doesn't work as a simp lemma in Lean 4
-- @[simp]
theorem and_forall_succ {p : ℕ → Prop} : (p 0 ∧ ∀ n, p (n + 1)) ↔ ∀ n, p n :=
  ⟨fun h n => Nat.casesOn n h.1 h.2, fun h => ⟨h _, fun _ => h _⟩⟩
#align nat.and_forall_succ Nat.and_forall_succ

-- Porting note:
-- this doesn't work as a simp lemma in Lean 4
-- @[simp]
theorem or_exists_succ {p : ℕ → Prop} : (p 0 ∨ ∃ n, p (n + 1)) ↔ ∃ n, p n :=
  ⟨fun h => h.elim (fun h0 => ⟨0, h0⟩) fun ⟨n, hn⟩ => ⟨n + 1, hn⟩, by
    rintro ⟨_ | n, hn⟩
    exacts[Or.inl hn, Or.inr ⟨n, hn⟩]⟩
#align nat.or_exists_succ Nat.or_exists_succ

/-! ### `succ` -/


theorem _root_.LT.lt.nat_succ_le {n m : ℕ} (h : n < m) : succ n ≤ m :=
  succ_le_of_lt h
#align has_lt.lt.nat_succ_le LT.lt.nat_succ_le

-- Moved to Std
#align nat.succ_eq_one_add Nat.succ_eq_one_add

theorem eq_of_lt_succ_of_not_lt {a b : ℕ} (h1 : a < b + 1) (h2 : ¬a < b) : a = b :=
  have h3 : a ≤ b := le_of_lt_succ h1
  Or.elim (eq_or_lt_of_not_lt h2) (fun h => h) fun h => absurd h (not_lt_of_ge h3)
#align nat.eq_of_lt_succ_of_not_lt Nat.eq_of_lt_succ_of_not_lt

theorem eq_of_le_of_lt_succ {n m : ℕ} (h₁ : n ≤ m) (h₂ : m < n + 1) : m = n :=
  Nat.le_antisymm (le_of_succ_le_succ h₂) h₁
#align nat.eq_of_le_of_lt_succ Nat.eq_of_le_of_lt_succ

-- Moved to Std
#align nat.one_add Nat.one_add

@[simp]
theorem succ_pos' {n : ℕ} : 0 < succ n :=
  succ_pos n
#align nat.succ_pos' Nat.succ_pos'

-- Moved to Std
#align nat.succ_inj' Nat.succ_inj'

theorem succ_injective : Function.Injective Nat.succ := fun _ _ => succ.inj
#align nat.succ_injective Nat.succ_injective

theorem succ_ne_succ {n m : ℕ} : succ n ≠ succ m ↔ n ≠ m :=
  succ_injective.ne_iff
#align nat.succ_ne_succ Nat.succ_ne_succ

-- Porting note: no longer a simp lemma, as simp can prove this
theorem succ_succ_ne_one (n : ℕ) : n.succ.succ ≠ 1 :=
  succ_ne_succ.mpr n.succ_ne_zero
#align nat.succ_succ_ne_one Nat.succ_succ_ne_one

@[simp]
theorem one_lt_succ_succ (n : ℕ) : 1 < n.succ.succ :=
  succ_lt_succ <| succ_pos n
#align nat.one_lt_succ_succ Nat.one_lt_succ_succ

-- Porting note: Nat.succ_le_succ_iff is in Std

theorem max_succ_succ {m n : ℕ} : max (succ m) (succ n) = succ (max m n) := by
  by_cases h1 : m ≤ n
  rw [max_eq_right h1, max_eq_right (succ_le_succ h1)]
  · rw [not_le] at h1
    have h2 := le_of_lt h1
    rw [max_eq_left h2, max_eq_left (succ_le_succ h2)]
#align nat.max_succ_succ Nat.max_succ_succ

theorem not_succ_lt_self {n : ℕ} : ¬succ n < n :=
  not_lt_of_ge (Nat.le_succ _)
#align nat.not_succ_lt_self Nat.not_succ_lt_self

theorem lt_succ_iff {m n : ℕ} : m < succ n ↔ m ≤ n :=
  ⟨le_of_lt_succ, lt_succ_of_le⟩
#align nat.lt_succ_iff Nat.lt_succ_iff

theorem succ_le_iff {m n : ℕ} : succ m ≤ n ↔ m < n :=
  ⟨lt_of_succ_le, succ_le_of_lt⟩
#align nat.succ_le_iff Nat.succ_le_iff

theorem lt_iff_add_one_le {m n : ℕ} : m < n ↔ m + 1 ≤ n := by rw [succ_le_iff]
#align nat.lt_iff_add_one_le Nat.lt_iff_add_one_le

-- Just a restatement of `Nat.lt_succ_iff` using `+1`.
theorem lt_add_one_iff {a b : ℕ} : a < b + 1 ↔ a ≤ b :=
  lt_succ_iff
#align nat.lt_add_one_iff Nat.lt_add_one_iff

-- A flipped version of `lt_add_one_iff`.
theorem lt_one_add_iff {a b : ℕ} : a < 1 + b ↔ a ≤ b := by simp only [add_comm, lt_succ_iff]
#align nat.lt_one_add_iff Nat.lt_one_add_iff

-- This is true reflexively, by the definition of `≤` on ℕ,
-- but it's still useful to have, to convince Lean to change the syntactic type.
theorem add_one_le_iff {a b : ℕ} : a + 1 ≤ b ↔ a < b :=
  Iff.refl _
#align nat.add_one_le_iff Nat.add_one_le_iff

theorem one_add_le_iff {a b : ℕ} : 1 + a ≤ b ↔ a < b := by simp only [add_comm, add_one_le_iff]
#align nat.one_add_le_iff Nat.one_add_le_iff

theorem of_le_succ {n m : ℕ} (H : n ≤ m.succ) : n ≤ m ∨ n = m.succ :=
  H.lt_or_eq_dec.imp le_of_lt_succ id
#align nat.of_le_succ Nat.of_le_succ

theorem succ_lt_succ_iff {m n : ℕ} : succ m < succ n ↔ m < n :=
  ⟨lt_of_succ_lt_succ, succ_lt_succ⟩
#align nat.succ_lt_succ_iff Nat.succ_lt_succ_iff

theorem div_le_iff_le_mul_add_pred {m n k : ℕ} (n0 : 0 < n) : m / n ≤ k ↔ m ≤ n * k + (n - 1) := by
  rw [← lt_succ_iff, div_lt_iff_lt_mul n0, succ_mul, mul_comm]
  cases n
  · cases n0

  exact lt_succ_iff
#align nat.div_le_iff_le_mul_add_pred Nat.div_le_iff_le_mul_add_pred

theorem two_lt_of_ne : ∀ {n}, n ≠ 0 → n ≠ 1 → n ≠ 2 → 2 < n
  | 0, h, _, _ => (h rfl).elim
  | 1, _, h, _ => (h rfl).elim
  | 2, _, _, h => (h rfl).elim
  -- Porting note: was `by decide`
  | n + 3, _, _, _ => by rw [Nat.lt_iff_add_one_le]; convert Nat.le_add_left 3 n
#align nat.two_lt_of_ne Nat.two_lt_of_ne

theorem forall_lt_succ {P : ℕ → Prop} {n : ℕ} : (∀ m < n + 1, P m) ↔ (∀ m < n, P m) ∧ P n := by
  simp only [lt_succ_iff, Decidable.le_iff_eq_or_lt, forall_eq_or_imp, and_comm]
#align nat.forall_lt_succ Nat.forall_lt_succ

theorem exists_lt_succ {P : ℕ → Prop} {n : ℕ} : (∃ m < n + 1, P m) ↔ (∃ m < n, P m) ∨ P n := by
  rw [← not_iff_not]
  push_neg
  exact forall_lt_succ
#align nat.exists_lt_succ Nat.exists_lt_succ

/-! ### `add` -/

-- Sometimes a bare `Nat.add` or similar appears as a consequence of unfolding
-- during pattern matching. These lemmas package them back up as typeclass
-- mediated operations.
@[simp]
theorem add_def {a b : ℕ} : Nat.add a b = a + b :=
  rfl
#align nat.add_def Nat.add_def

@[simp]
theorem mul_def {a b : ℕ} : Nat.mul a b = a * b :=
  rfl
#align nat.mul_def Nat.mul_def

theorem exists_eq_add_of_le (h : m ≤ n) : ∃ k : ℕ, n = m + k :=
  ⟨n - m, (add_sub_of_le h).symm⟩
#align nat.exists_eq_add_of_le Nat.exists_eq_add_of_le

theorem exists_eq_add_of_le' (h : m ≤ n) : ∃ k : ℕ, n = k + m :=
  ⟨n - m, (Nat.sub_add_cancel h).symm⟩
#align nat.exists_eq_add_of_le' Nat.exists_eq_add_of_le'

theorem exists_eq_add_of_lt (h : m < n) : ∃ k : ℕ, n = m + k + 1 :=
  ⟨n - (m + 1), by rw [add_right_comm, add_sub_of_le h]⟩
#align nat.exists_eq_add_of_lt Nat.exists_eq_add_of_lt

/-! ### `pred` -/

@[simp]
theorem add_succ_sub_one (n m : ℕ) : n + succ m - 1 = n + m := by rw [add_succ, succ_sub_one]
#align nat.add_succ_sub_one Nat.add_succ_sub_one

@[simp]
theorem succ_add_sub_one (n m : ℕ) : succ n + m - 1 = n + m := by rw [succ_add, succ_sub_one]
#align nat.succ_add_sub_one Nat.succ_add_sub_one

theorem pred_eq_sub_one (n : ℕ) : pred n = n - 1 :=
  rfl
#align nat.pred_eq_sub_one Nat.pred_eq_sub_one

theorem pred_eq_of_eq_succ {m n : ℕ} (H : m = n.succ) : m.pred = n := by simp [H]
#align nat.pred_eq_of_eq_succ Nat.pred_eq_of_eq_succ

@[simp]
theorem pred_eq_succ_iff {n m : ℕ} : pred n = succ m ↔ n = m + 2 := by
  cases n <;> constructor <;> rintro ⟨⟩ <;> rfl
#align nat.pred_eq_succ_iff Nat.pred_eq_succ_iff

theorem pred_sub (n m : ℕ) : pred n - m = pred (n - m) := by
  rw [← Nat.sub_one, Nat.sub_sub, one_add, sub_succ]
#align nat.pred_sub Nat.pred_sub

-- Moved to Std
#align nat.le_pred_of_lt Nat.le_pred_of_lt

theorem le_of_pred_lt {m n : ℕ} : pred m < n → m ≤ n :=
  match m with
  | 0 => le_of_lt
  | _ + 1 => id
#align nat.le_of_pred_lt Nat.le_of_pred_lt

/-- This ensures that `simp` succeeds on `pred (n + 1) = n`. -/
@[simp]
theorem pred_one_add (n : ℕ) : pred (1 + n) = n := by rw [add_comm, add_one, Nat.pred_succ]
#align nat.pred_one_add Nat.pred_one_add

/-! ### `mul` -/


theorem two_mul_ne_two_mul_add_one {n m} : 2 * n ≠ 2 * m + 1 :=
  mt (congr_arg (· % 2))
    (by rw [add_comm, add_mul_mod_self_left, mul_mod_right, mod_eq_of_lt] <;> simp)
#align nat.two_mul_ne_two_mul_add_one Nat.two_mul_ne_two_mul_add_one

theorem mul_ne_mul_left {a b c : ℕ} (ha : 0 < a) : b * a ≠ c * a ↔ b ≠ c :=
  (mul_left_injective₀ ha.ne').ne_iff
#align nat.mul_ne_mul_left Nat.mul_ne_mul_left

theorem mul_ne_mul_right {a b c : ℕ} (ha : 0 < a) : a * b ≠ a * c ↔ b ≠ c :=
  (mul_right_injective₀ ha.ne').ne_iff
#align nat.mul_ne_mul_right Nat.mul_ne_mul_right

theorem mul_right_eq_self_iff {a b : ℕ} (ha : 0 < a) : a * b = a ↔ b = 1 :=
  suffices a * b = a * 1 ↔ b = 1 by rwa [mul_one] at this
  mul_right_inj' ha.ne'
#align nat.mul_right_eq_self_iff Nat.mul_right_eq_self_iff

theorem mul_left_eq_self_iff {a b : ℕ} (hb : 0 < b) : a * b = b ↔ a = 1 := by
  rw [mul_comm, Nat.mul_right_eq_self_iff hb]
#align nat.mul_left_eq_self_iff Nat.mul_left_eq_self_iff

theorem lt_succ_iff_lt_or_eq {n i : ℕ} : n < i.succ ↔ n < i ∨ n = i :=
  lt_succ_iff.trans Decidable.le_iff_lt_or_eq
#align nat.lt_succ_iff_lt_or_eq Nat.lt_succ_iff_lt_or_eq

/-!
### Recursion and induction principles

This section is here due to dependencies -- the lemmas here require some of the lemmas
proved above, and some of the results in later sections depend on the definitions in this section.
-/

<<<<<<< HEAD
-- Porting note: The type ascriptions of These two theorems are removed because
--               lambda abstractions are newly inserted in Lean4.
=======
-- Porting note: The type ascriptions of these two theorems need to be changed,
-- as mathport wrote a lambda that wasn't there in mathlib3, that prevents `simp` applying them.
>>>>>>> 4c90d545

@[simp]
theorem rec_zero {C : ℕ → Sort u} (h0 : C 0) (h : ∀ n, C n → C (n + 1)) :
    Nat.rec h0 h 0 = h0 :=
  rfl
#align nat.rec_zero Nat.rec_zero

@[simp]
theorem rec_add_one {C : ℕ → Sort u} (h0 : C 0) (h : ∀ n, C n → C (n + 1)) (n : ℕ) :
    Nat.rec h0 h (n + 1) = h n (Nat.rec h0 h n) :=
  rfl
#align nat.rec_add_one Nat.rec_add_one

/-- Recursion starting at a non-zero number: given a map `C k → C (k+1)` for each `k`,
there is a map from `C n` to each `C m`, `n ≤ m`. For a version where the assumption is only made
when `k ≥ n`, see `leRecOn`. -/
@[elab_as_elim]
def leRecOn {C : ℕ → Sort u} {n : ℕ} : ∀ {m : ℕ}, n ≤ m → (∀ {k}, C k → C (k + 1)) → C n → C m
  | 0, H, _, x => Eq.recOn (Nat.eq_zero_of_le_zero H) x
  | m + 1, H, next, x =>
    Or.by_cases (of_le_succ H) (fun h : n ≤ m => next <| leRecOn h (@next) x)
      fun h : n = m + 1 => Eq.recOn h x
#align nat.le_rec_on Nat.leRecOn

theorem leRecOn_self {C : ℕ → Sort u} {n} {h : n ≤ n} {next : ∀ {k}, C k → C (k + 1)} (x : C n) :
    (leRecOn h next x : C n) = x := by
  cases n <;> unfold leRecOn Eq.recOn
  · simp
  · unfold Or.by_cases
    rw [dif_neg (Nat.not_succ_le_self _)]
#align nat.le_rec_on_self Nat.leRecOn_self

theorem leRecOn_succ {C : ℕ → Sort u} {n m} (h1 : n ≤ m) {h2 : n ≤ m + 1} {next} (x : C n) :
    (leRecOn h2 (@next) x : C (m + 1)) = next (leRecOn h1 (@next) x : C m) := by
  conv =>
    lhs
    rw [leRecOn, Or.by_cases, dif_pos h1]
#align nat.le_rec_on_succ Nat.leRecOn_succ

theorem leRecOn_succ' {C : ℕ → Sort u} {n} {h : n ≤ n + 1} {next : ∀ {k}, C k → C (k + 1)}
    (x : C n) :
    (leRecOn h next x : C (n + 1)) = next x := by rw [leRecOn_succ (le_refl n), leRecOn_self]
#align nat.le_rec_on_succ' Nat.leRecOn_succ'

theorem leRecOn_trans {C : ℕ → Sort u} {n m k} (hnm : n ≤ m) (hmk : m ≤ k) {next} (x : C n) :
    (leRecOn (le_trans hnm hmk) (@next) x : C k) = leRecOn hmk (@next) (leRecOn hnm (@next) x) := by
  induction' hmk with k hmk ih
  · rw [leRecOn_self]

  rw [leRecOn_succ (le_trans hnm hmk), ih, leRecOn_succ]
#align nat.le_rec_on_trans Nat.leRecOn_trans

theorem leRecOn_succ_left {C : ℕ → Sort u} {n m} (h1 : n ≤ m) (h2 : n + 1 ≤ m)
    {next : ∀ {k}, C k → C (k + 1)} (x : C n) :
    (leRecOn h2 next (next x) : C m) = (leRecOn h1 next x : C m) := by
  rw [Subsingleton.elim h1 (le_trans (le_succ n) h2), leRecOn_trans (le_succ n) h2, leRecOn_succ']
#align nat.le_rec_on_succ_left Nat.leRecOn_succ_left

theorem leRecOn_injective {C : ℕ → Sort u} {n m} (hnm : n ≤ m) (next : ∀ {k}, C k → C (k + 1))
    (Hnext : ∀ n, Function.Injective (@next n)) :
    Function.Injective (@leRecOn C n m hnm next) := by
  induction' hnm with m hnm ih
  · intro x y H
    rwa [leRecOn_self, leRecOn_self] at H

  intro x y H
  rw [leRecOn_succ hnm, leRecOn_succ hnm] at H
  exact ih (Hnext _ H)
#align nat.le_rec_on_injective Nat.leRecOn_injective

theorem leRecOn_surjective {C : ℕ → Sort u} {n m} (hnm : n ≤ m) (next : ∀ {k}, C k → C (k + 1))
    (Hnext : ∀ n, Function.Surjective (@next n)) :
    Function.Surjective (@leRecOn C n m hnm next) := by
  induction' hnm with m hnm ih
  · intro x
    use x
    rw [leRecOn_self]

  intro x
  rcases Hnext _ x with ⟨w, rfl⟩
  rcases ih w with ⟨x, rfl⟩
  use x
  rw [leRecOn_succ]
#align nat.le_rec_on_surjective Nat.leRecOn_surjective

/-- Recursion principle based on `<`. -/
@[elab_as_elim]
protected def strongRec' {p : ℕ → Sort u} (H : ∀ n, (∀ m, m < n → p m) → p n) : ∀ n : ℕ, p n
  | n => H n fun m _ => Nat.strongRec' H m
#align nat.strong_rec' Nat.strongRec'

/-- Recursion principle based on `<` applied to some natural number. -/
@[elab_as_elim]
def strongRecOn' {P : ℕ → Sort _} (n : ℕ) (h : ∀ n, (∀ m, m < n → P m) → P n) : P n :=
  Nat.strongRec' h n
#align nat.strong_rec_on' Nat.strongRecOn'

theorem strongRecOn'_beta {P : ℕ → Sort _} {h} {n : ℕ} :
    (strongRecOn' n h : P n) = h n fun m _ => (strongRecOn' m h : P m) := by
  simp only [strongRecOn']
  rw [Nat.strongRec']
#align nat.strong_rec_on_beta' Nat.strongRecOn'_beta

/-- Induction principle starting at a non-zero number. For maps to a `Sort*` see `le_rec_on`.
To use in an induction proof, the syntax is `induction n, hn using Nat.le_induction` (or the same
for `induction'`). -/
@[elab_as_elim]
theorem le_induction {m} {P : ∀ (n : Nat) (_ : m ≤ n), Prop} (base : P m le_rfl)
    (succ : ∀ (n : Nat) (hn : m ≤ n), P n hn → P (n + 1) (hn.trans <| Nat.le_succ _)) :
    ∀ (n : Nat) (hn : m ≤ n), P n hn := by
  apply Nat.le.rec
  · exact base
  · intros n hn
    apply succ n hn
#align nat.le_induction Nat.le_induction

/-- Decreasing induction: if `P (k+1)` implies `P k`, then `P n` implies `P m` for all `m ≤ n`.
Also works for functions to `Sort*`. For a version assuming only the assumption for `k < n`, see
`decreasing_induction'`. -/
@[elab_as_elim]
def decreasingInduction {P : ℕ → Sort _} (h : ∀ n, P (n + 1) → P n) {m n : ℕ} (mn : m ≤ n)
    (hP : P n) : P m :=
  leRecOn mn (fun {k} ih hsk => ih <| h k hsk) (fun h => h) hP
#align nat.decreasing_induction Nat.decreasingInduction

@[simp]
theorem decreasingInduction_self {P : ℕ → Sort _} (h : ∀ n, P (n + 1) → P n) {n : ℕ} (nn : n ≤ n)
    (hP : P n) :
    (decreasingInduction h nn hP : P n) = hP := by
  dsimp only [decreasingInduction]
  rw [leRecOn_self]
#align nat.decreasing_induction_self Nat.decreasingInduction_self

theorem decreasingInduction_succ {P : ℕ → Sort _} (h : ∀ n, P (n + 1) → P n) {m n : ℕ} (mn : m ≤ n)
    (msn : m ≤ n + 1) (hP : P (n + 1)) :
    (decreasingInduction h msn hP : P m) = decreasingInduction h mn (h n hP) := by
  dsimp only [decreasingInduction]
  rw [leRecOn_succ]
#align nat.decreasing_induction_succ Nat.decreasingInduction_succ

@[simp]
theorem decreasingInduction_succ' {P : ℕ → Sort _} (h : ∀ n, P (n + 1) → P n) {m : ℕ}
    (msm : m ≤ m + 1) (hP : P (m + 1)) : (decreasingInduction h msm hP : P m) = h m hP := by
  dsimp only [decreasingInduction]
  rw [leRecOn_succ']
#align nat.decreasing_induction_succ' Nat.decreasingInduction_succ'

theorem decreasingInduction_trans {P : ℕ → Sort _} (h : ∀ n, P (n + 1) → P n) {m n k : ℕ}
    (mn : m ≤ n) (nk : n ≤ k) (hP : P k) :
    (decreasingInduction h (le_trans mn nk) hP : P m) =
    decreasingInduction h mn (decreasingInduction h nk hP) := by
  induction' nk with k nk ih
  · rw [decreasingInduction_self]
  · rw [decreasingInduction_succ h (le_trans mn nk), ih, decreasingInduction_succ]
#align nat.decreasing_induction_trans Nat.decreasingInduction_trans

theorem decreasingInduction_succ_left {P : ℕ → Sort _} (h : ∀ n, P (n + 1) → P n) {m n : ℕ}
    (smn : m + 1 ≤ n) (mn : m ≤ n) (hP : P n) :
    (decreasingInduction h mn hP : P m) = h m (decreasingInduction h smn hP) := by
  rw [Subsingleton.elim mn (le_trans (le_succ m) smn), decreasingInduction_trans,
    decreasingInduction_succ']
  apply Nat.le_succ
#align nat.decreasing_induction_succ_left Nat.decreasingInduction_succ_left

/-- Given `P : ℕ → ℕ → Sort*`, if for all `a b : ℕ` we can extend `P` from the rectangle
strictly below `(a,b)` to `P a b`, then we have `P n m` for all `n m : ℕ`.
Note that for non-`Prop` output it is preferable to use the equation compiler directly if possible,
since this produces equation lemmas. -/
def strongSubRecursion {P : ℕ → ℕ → Sort _} (H : ∀ a b, (∀ x y, x < a → y < b → P x y) → P a b) :
    ∀ n m : ℕ, P n m
  | n, m => H n m fun x y _ _ => strongSubRecursion H x y
#align nat.strong_sub_recursion Nat.strongSubRecursion

-- Porting note:
-- we can't put this on the definition itself because of
-- https://github.com/leanprover/lean4/issues/1900
attribute [elab_as_elim] strongSubRecursion

/-- Given `P : ℕ → ℕ → Sort*`, if we have `P i 0` and `P 0 i` for all `i : ℕ`,
and for any `x y : ℕ` we can extend `P` from `(x,y+1)` and `(x+1,y)` to `(x+1,y+1)`
then we have `P n m` for all `n m : ℕ`.
Note that for non-`Prop` output it is preferable to use the equation compiler directly if possible,
since this produces equation lemmas. -/
def pincerRecursion {P : ℕ → ℕ → Sort _} (Ha0 : ∀ a : ℕ, P a 0) (H0b : ∀ b : ℕ, P 0 b)
    (H : ∀ x y : ℕ, P x y.succ → P x.succ y → P x.succ y.succ) : ∀ n m : ℕ, P n m
  | a, 0 => Ha0 a
  | 0, b => H0b b
  | Nat.succ a, Nat.succ b => H _ _ (pincerRecursion Ha0 H0b H _ _) (pincerRecursion Ha0 H0b H _ _)
termination_by pincerRecursion Ha0 Hab H n m => n + m
#align nat.pincer_recursion Nat.pincerRecursion

-- Porting note:
-- we can't put this on the definition itself because of
-- https://github.com/leanprover/lean4/issues/1900
attribute [elab_as_elim] pincerRecursion

/-- Recursion starting at a non-zero number: given a map `C k → C (k+1)` for each `k ≥ n`,
there is a map from `C n` to each `C m`, `n ≤ m`. -/
@[elab_as_elim]
def leRecOn' {C : ℕ → Sort _} {n : ℕ} :
    ∀ {m : ℕ}, n ≤ m → (∀ ⦃k⦄, n ≤ k → C k → C (k + 1)) → C n → C m
  | 0, H, _, x => Eq.recOn (Nat.eq_zero_of_le_zero H) x
  | m + 1, H, next, x =>
    Or.by_cases (of_le_succ H) (fun h : n ≤ m => next h <| leRecOn' h next x)
      fun h : n = m + 1 => Eq.recOn h x
#align nat.le_rec_on' Nat.leRecOn'

/-- Decreasing induction: if `P (k+1)` implies `P k` for all `m ≤ k < n`, then `P n` implies `P m`.
Also works for functions to `Sort*`. Weakens the assumptions of `decreasing_induction`. -/
@[elab_as_elim]
def decreasingInduction' {P : ℕ → Sort _} {m n : ℕ} (h : ∀ k < n, m ≤ k → P (k + 1) → P k)
    (mn : m ≤ n) (hP : P n) :
    P m := by
  revert h hP
  refine' leRecOn' mn _ _
  · intro n mn ih h hP
    apply ih
    · exact fun k hk => h k (Nat.lt.step hk)
    · exact h n (lt_succ_self n) mn hP
  · intro _ hP
    exact hP
#align nat.decreasing_induction' Nat.decreasingInduction'

/-! ### `div` -/

attribute [simp] Nat.div_self

/-- A version of `Nat.div_lt_self` using successors, rather than additional hypotheses. -/
theorem div_lt_self' (n b : ℕ) : (n + 1) / (b + 2) < n + 1 :=
  Nat.div_lt_self (Nat.succ_pos n) (Nat.succ_lt_succ (Nat.succ_pos _))
#align nat.div_lt_self' Nat.div_lt_self'

theorem le_div_iff_mul_le' {x y : ℕ} {k : ℕ} (k0 : 0 < k) : x ≤ y / k ↔ x * k ≤ y :=
  le_div_iff_mul_le k0
#align nat.le_div_iff_mul_le' Nat.le_div_iff_mul_le'

theorem div_lt_iff_lt_mul' {x y : ℕ} {k : ℕ} (k0 : 0 < k) : x / k < y ↔ x < y * k :=
  lt_iff_lt_of_le_iff_le <| le_div_iff_mul_le' k0
#align nat.div_lt_iff_lt_mul' Nat.div_lt_iff_lt_mul'

theorem one_le_div_iff {a b : ℕ} (hb : 0 < b) : 1 ≤ a / b ↔ b ≤ a := by
  rw [le_div_iff_mul_le hb, one_mul]
#align nat.one_le_div_iff Nat.one_le_div_iff

theorem div_lt_one_iff {a b : ℕ} (hb : 0 < b) : a / b < 1 ↔ a < b :=
  lt_iff_lt_of_le_iff_le <| one_le_div_iff hb
#align nat.div_lt_one_iff Nat.div_lt_one_iff

protected theorem div_le_div_right {n m : ℕ} (h : n ≤ m) {k : ℕ} : n / k ≤ m / k :=
  ((Nat.eq_zero_or_pos k).elim fun k0 => by simp [k0]) fun hk =>
    (le_div_iff_mul_le' hk).2 <| le_trans (Nat.div_mul_le_self _ _) h
#align nat.div_le_div_right Nat.div_le_div_right

theorem lt_of_div_lt_div {m n k : ℕ} : m / k < n / k → m < n :=
  lt_imp_lt_of_le_imp_le fun h => Nat.div_le_div_right h
#align nat.lt_of_div_lt_div Nat.lt_of_div_lt_div

protected theorem div_pos {a b : ℕ} (hba : b ≤ a) (hb : 0 < b) : 0 < a / b :=
  Nat.pos_of_ne_zero fun h =>
    lt_irrefl a
      (calc
        a = a % b := by simpa [h] using (mod_add_div a b).symm
        _ < b := Nat.mod_lt a hb
        _ ≤ a := hba
        )
#align nat.div_pos Nat.div_pos

theorem lt_mul_of_div_lt {a b c : ℕ} (h : a / c < b) (w : 0 < c) : a < b * c :=
  lt_of_not_ge <| not_le_of_gt h ∘ (Nat.le_div_iff_mul_le w).2
#align nat.lt_mul_of_div_lt Nat.lt_mul_of_div_lt

theorem mul_div_le_mul_div_assoc (a b c : ℕ) : a * (b / c) ≤ a * b / c :=
  if hc0 : c = 0 then by simp [hc0]
  else
    (Nat.le_div_iff_mul_le (Nat.pos_of_ne_zero hc0)).2
      (by rw [mul_assoc]; exact Nat.mul_le_mul_left _ (Nat.div_mul_le_self _ _))
#align nat.mul_div_le_mul_div_assoc Nat.mul_div_le_mul_div_assoc

protected theorem eq_mul_of_div_eq_right {a b c : ℕ} (H1 : b ∣ a) (H2 : a / b = c) : a = b * c := by
  rw [← H2, Nat.mul_div_cancel' H1]
#align nat.eq_mul_of_div_eq_right Nat.eq_mul_of_div_eq_right

protected theorem div_eq_iff_eq_mul_right {a b c : ℕ} (H : 0 < b) (H' : b ∣ a) :
    a / b = c ↔ a = b * c :=
  ⟨Nat.eq_mul_of_div_eq_right H', Nat.div_eq_of_eq_mul_right H⟩
#align nat.div_eq_iff_eq_mul_right Nat.div_eq_iff_eq_mul_right

protected theorem div_eq_iff_eq_mul_left {a b c : ℕ} (H : 0 < b) (H' : b ∣ a) :
    a / b = c ↔ a = c * b := by
  rw [mul_comm]
  exact Nat.div_eq_iff_eq_mul_right H H'
#align nat.div_eq_iff_eq_mul_left Nat.div_eq_iff_eq_mul_left

protected theorem eq_mul_of_div_eq_left {a b c : ℕ} (H1 : b ∣ a) (H2 : a / b = c) : a = c * b := by
  rw [mul_comm, Nat.eq_mul_of_div_eq_right H1 H2]
#align nat.eq_mul_of_div_eq_left Nat.eq_mul_of_div_eq_left

protected theorem mul_div_cancel_left' {a b : ℕ} (Hd : a ∣ b) : a * (b / a) = b := by
  rw [mul_comm, Nat.div_mul_cancel Hd]
#align nat.mul_div_cancel_left' Nat.mul_div_cancel_left'

#align nat.mul_div_mul_left Nat.mul_div_mul_left
#align nat.mul_div_mul_right Nat.mul_div_mul_right

theorem lt_div_mul_add {a b : ℕ} (hb : 0 < b) : a < a / b * b + b := by
  rw [← Nat.succ_mul, ← Nat.div_lt_iff_lt_mul hb]
  exact Nat.lt_succ_self _
#align nat.lt_div_mul_add Nat.lt_div_mul_add

@[simp]
protected theorem div_left_inj {a b d : ℕ} (hda : d ∣ a) (hdb : d ∣ b) : a / d = b / d ↔ a = b := by
  refine ⟨fun h => ?_, congr_arg fun n => n / d⟩
  rw [← Nat.mul_div_cancel' hda, ← Nat.mul_div_cancel' hdb, h]
#align nat.div_left_inj Nat.div_left_inj

/-! ### `mod`, `dvd` -/


theorem mod_eq_iff_lt {a b : ℕ} (h : b ≠ 0) : a % b = a ↔ a < b := by
  cases b
  contradiction
  exact ⟨fun h => h.ge.trans_lt (mod_lt _ (succ_pos _)), mod_eq_of_lt⟩
#align nat.mod_eq_iff_lt Nat.mod_eq_iff_lt

@[simp]
theorem mod_succ_eq_iff_lt {a b : ℕ} : a % b.succ = a ↔ a < b.succ :=
  mod_eq_iff_lt (succ_ne_zero _)
#align nat.mod_succ_eq_iff_lt Nat.mod_succ_eq_iff_lt

-- Porting note `Nat.div_add_mod` is now in core.

theorem mod_add_div' (m k : ℕ) : m % k + m / k * k = m := by
  rw [mul_comm]
  exact mod_add_div _ _
#align nat.mod_add_div' Nat.mod_add_div'

theorem div_add_mod' (m k : ℕ) : m / k * k + m % k = m := by
  rw [mul_comm]
  exact div_add_mod _ _
#align nat.div_add_mod' Nat.div_add_mod'

/-- See also `Nat.divModEquiv` for a similar statement as an `Equiv`. -/
protected theorem div_mod_unique {n k m d : ℕ} (h : 0 < k) :
    n / k = d ∧ n % k = m ↔ m + k * d = n ∧ m < k :=
  ⟨fun ⟨e₁, e₂⟩ => e₁ ▸ e₂ ▸ ⟨mod_add_div _ _, mod_lt _ h⟩, fun ⟨h₁, h₂⟩ =>
    h₁ ▸ by
      rw [add_mul_div_left _ _ h, add_mul_mod_self_left]
      simp [div_eq_of_lt, mod_eq_of_lt, h₂]⟩
#align nat.div_mod_unique Nat.div_mod_unique

protected theorem dvd_add_left {k m n : ℕ} (h : k ∣ n) : k ∣ m + n ↔ k ∣ m :=
  (Nat.dvd_add_iff_left h).symm
#align nat.dvd_add_left Nat.dvd_add_left

protected theorem dvd_add_right {k m n : ℕ} (h : k ∣ m) : k ∣ m + n ↔ k ∣ n :=
  (Nat.dvd_add_iff_right h).symm
#align nat.dvd_add_right Nat.dvd_add_right

protected theorem mul_dvd_mul_iff_left {a b c : ℕ} (ha : 0 < a) : a * b ∣ a * c ↔ b ∣ c :=
  exists_congr fun d => by rw [mul_assoc, mul_right_inj' ha.ne']
#align nat.mul_dvd_mul_iff_left Nat.mul_dvd_mul_iff_left

protected theorem mul_dvd_mul_iff_right {a b c : ℕ} (hc : 0 < c) : a * c ∣ b * c ↔ a ∣ b :=
  exists_congr fun d => by rw [mul_right_comm, mul_left_inj' hc.ne']
#align nat.mul_dvd_mul_iff_right Nat.mul_dvd_mul_iff_right

@[simp]
theorem mod_mod_of_dvd (n : Nat) {m k : Nat} (h : m ∣ k) : n % k % m = n % m := by
  conv =>
  rhs
  rw [← mod_add_div n k]
  rcases h with ⟨t, rfl⟩
  rw [mul_assoc, add_mul_mod_self_left]
#align nat.mod_mod_of_dvd Nat.mod_mod_of_dvd

-- Moved to Std
#align nat.mod_mod Nat.mod_mod
#align nat.mod_add_mod Nat.mod_add_mod
#align nat.add_mod_mod Nat.add_mod_mod
#align nat.add_mod Nat.add_mod

theorem add_mod_eq_add_mod_right {m n k : ℕ} (i : ℕ) (H : m % n = k % n) :
    (m + i) % n = (k + i) % n := by
  rw [← mod_add_mod, ← mod_add_mod k, H]
#align nat.add_mod_eq_add_mod_right Nat.add_mod_eq_add_mod_right

theorem add_mod_eq_add_mod_left {m n k : ℕ} (i : ℕ) (H : m % n = k % n) :
    (i + m) % n = (i + k) % n := by
  rw [add_comm, add_mod_eq_add_mod_right _ H, add_comm]
#align nat.add_mod_eq_add_mod_left Nat.add_mod_eq_add_mod_left

-- Moved to Std
#align nat.mul_mod Nat.mul_mod

theorem mul_dvd_of_dvd_div {a b c : ℕ} (hab : c ∣ b) (h : a ∣ b / c) : c * a ∣ b :=
  have h1 : ∃ d, b / c = a * d := h
  let ⟨d, hd⟩ := h1
  have h3 : b = a * d * c := Nat.eq_mul_of_div_eq_left hab hd
  -- Porting note: was `cc`
  show ∃ d, b = c * a * d from ⟨d, by rwa [mul_comm, ←mul_assoc] at h3⟩
#align nat.mul_dvd_of_dvd_div Nat.mul_dvd_of_dvd_div

theorem eq_of_dvd_of_div_eq_one {a b : ℕ} (w : a ∣ b) (h : b / a = 1) : a = b := by
  rw [← Nat.div_mul_cancel w, h, one_mul]
#align nat.eq_of_dvd_of_div_eq_one Nat.eq_of_dvd_of_div_eq_one

theorem eq_zero_of_dvd_of_div_eq_zero {a b : ℕ} (w : a ∣ b) (h : b / a = 0) : b = 0 := by
  rw [← Nat.div_mul_cancel w, h, zero_mul]
#align nat.eq_zero_of_dvd_of_div_eq_zero Nat.eq_zero_of_dvd_of_div_eq_zero

theorem div_le_div_left {a b c : ℕ} (h₁ : c ≤ b) (h₂ : 0 < c) : a / b ≤ a / c :=
  (Nat.le_div_iff_mul_le h₂).2 <| le_trans (Nat.mul_le_mul_left _ h₁) (div_mul_le_self _ _)
#align nat.div_le_div_left Nat.div_le_div_left

theorem lt_iff_le_pred : ∀ {m n : ℕ}, 0 < n → (m < n ↔ m ≤ n - 1)
  | _, _ + 1, _ => lt_succ_iff
#align nat.lt_iff_le_pred Nat.lt_iff_le_pred

-- Moved to Std
#align nat.mul_div_le Nat.mul_div_le

theorem lt_mul_div_succ (m : ℕ) {n : ℕ} (n0 : 0 < n) : m < n * (m / n + 1) := by
  rw [mul_comm, ← Nat.div_lt_iff_lt_mul' n0]
  exact lt_succ_self _
#align nat.lt_mul_div_succ Nat.lt_mul_div_succ

theorem mul_add_mod (a b c : ℕ) : (a * b + c) % b = c % b := by simp [Nat.add_mod]
#align nat.mul_add_mod Nat.mul_add_mod

theorem mul_add_mod_of_lt {a b c : ℕ} (h : c < b) : (a * b + c) % b = c := by
  rw [Nat.mul_add_mod, Nat.mod_eq_of_lt h]
#align nat.mul_add_mod_of_lt Nat.mul_add_mod_of_lt

theorem pred_eq_self_iff {n : ℕ} : n.pred = n ↔ n = 0 := by
  cases n <;> simp [(Nat.succ_ne_self _).symm]
#align nat.pred_eq_self_iff Nat.pred_eq_self_iff

/-! ### `find` -/


section Find

variable {p q : ℕ → Prop} [DecidablePred p] [DecidablePred q]

theorem find_eq_iff (h : ∃ n : ℕ, p n) : Nat.find h = m ↔ p m ∧ ∀ n < m, ¬p n := by
  constructor
  · rintro rfl
    exact ⟨Nat.find_spec h, fun _ => Nat.find_min h⟩
  · rintro ⟨hm, hlt⟩
    exact le_antisymm (Nat.find_min' h hm) (not_lt.1 <| imp_not_comm.1 (hlt _) <| Nat.find_spec h)
#align nat.find_eq_iff Nat.find_eq_iff

@[simp]
theorem find_lt_iff (h : ∃ n : ℕ, p n) (n : ℕ) : Nat.find h < n ↔ ∃ m < n, p m :=
  ⟨fun h2 => ⟨Nat.find h, h2, Nat.find_spec h⟩,
   fun ⟨_, hmn, hm⟩ => (Nat.find_min' h hm).trans_lt hmn⟩
#align nat.find_lt_iff Nat.find_lt_iff

@[simp]
theorem find_le_iff (h : ∃ n : ℕ, p n) (n : ℕ) : Nat.find h ≤ n ↔ ∃ m ≤ n, p m := by
  simp only [exists_prop, ← lt_succ_iff, find_lt_iff]
#align nat.find_le_iff Nat.find_le_iff

@[simp]
theorem le_find_iff (h : ∃ n : ℕ, p n) (n : ℕ) : n ≤ Nat.find h ↔ ∀ m < n, ¬p m := by
  simp_rw [← not_lt, find_lt_iff, not_exists, not_and]
#align nat.le_find_iff Nat.le_find_iff

@[simp]
theorem lt_find_iff (h : ∃ n : ℕ, p n) (n : ℕ) : n < Nat.find h ↔ ∀ m ≤ n, ¬p m := by
  simp only [← succ_le_iff, le_find_iff, succ_le_succ_iff]
#align nat.lt_find_iff Nat.lt_find_iff

@[simp]
theorem find_eq_zero (h : ∃ n : ℕ, p n) : Nat.find h = 0 ↔ p 0 := by simp [find_eq_iff]
#align nat.find_eq_zero Nat.find_eq_zero

theorem find_mono (h : ∀ n, q n → p n) {hp : ∃ n, p n} {hq : ∃ n, q n} :
    Nat.find hp ≤ Nat.find hq :=
  Nat.find_min' _ (h _ (Nat.find_spec hq))
#align nat.find_mono Nat.find_mono

theorem find_le {h : ∃ n, p n} (hn : p n) : Nat.find h ≤ n :=
  (Nat.find_le_iff _ _).2 ⟨n, le_rfl, hn⟩
#align nat.find_le Nat.find_le

theorem find_comp_succ (h₁ : ∃ n, p n) (h₂ : ∃ n, p (n + 1)) (h0 : ¬p 0) :
    Nat.find h₁ = Nat.find h₂ + 1 := by
  refine' (find_eq_iff _).2 ⟨Nat.find_spec h₂, fun n hn => _⟩
  cases' n with n
  exacts[h0, @Nat.find_min (fun n => p (n + 1)) _ h₂ _ (succ_lt_succ_iff.1 hn)]
#align nat.find_comp_succ Nat.find_comp_succ

end Find

/-! ### `find_greatest` -/


section FindGreatest

/-- `find_greatest P b` is the largest `i ≤ bound` such that `P i` holds, or `0` if no such `i`
exists -/
protected def findGreatest (P : ℕ → Prop) [DecidablePred P] : ℕ → ℕ
  | 0 => 0
  | n + 1 => if P (n + 1) then n + 1 else Nat.findGreatest P n
#align nat.find_greatest Nat.findGreatest

variable {P Q : ℕ → Prop} [DecidablePred P] {b : ℕ}

@[simp]
theorem findGreatest_zero : Nat.findGreatest P 0 = 0 :=
  rfl
#align nat.find_greatest_zero Nat.findGreatest_zero

theorem findGreatest_succ (n : ℕ) :
    Nat.findGreatest P (n + 1) = if P (n + 1) then n + 1 else Nat.findGreatest P n :=
  rfl
#align nat.find_greatest_succ Nat.findGreatest_succ

@[simp]
theorem findGreatest_eq : ∀ {b}, P b → Nat.findGreatest P b = b
  | 0, _ => rfl
  | n + 1, h => by simp [Nat.findGreatest, h]
#align nat.find_greatest_eq Nat.findGreatest_eq

@[simp]
theorem findGreatest_of_not (h : ¬P (b + 1)) :
    Nat.findGreatest P (b + 1) = Nat.findGreatest P b := by
  simp [Nat.findGreatest, h]
#align nat.find_greatest_of_not Nat.findGreatest_of_not

end FindGreatest

/-! ### decidability of predicates -/

instance decidableBallLT :
    ∀ (n : Nat) (P : ∀ k < n, Prop) [∀ n h, Decidable (P n h)], Decidable (∀ n h, P n h)
| 0, P, _ => isTrue fun n h => by cases h
| (n+1), P, H => by
  cases' decidableBallLT n fun k h => P k (lt_succ_of_lt h) with h h
  · refine' isFalse (mt _ h)
    intro hn k h
    apply hn
  by_cases p : P n (lt_succ_self n)
  · exact
      isTrue fun k h' =>
        (le_of_lt_succ h').lt_or_eq_dec.elim (h _) fun e =>
          match k, e, h' with
          | _, rfl, _ => p
  · exact isFalse (mt (fun hn => hn _ _) p)
#align nat.decidable_ball_lt Nat.decidableBallLT

instance decidableForallFin {n : ℕ} (P : Fin n → Prop) [DecidablePred P] :
    Decidable (∀ i, P i) :=
  decidable_of_iff (∀ k h, P ⟨k, h⟩) ⟨fun a ⟨k, h⟩ => a k h, fun a k h => a ⟨k, h⟩⟩
#align nat.decidable_forall_fin Nat.decidableForallFin

instance decidableBallLe (n : ℕ) (P : ∀ k ≤ n, Prop) [∀ n h, Decidable (P n h)] :
    Decidable (∀ n h, P n h) :=
  decidable_of_iff (∀ (k) (h : k < succ n), P k (le_of_lt_succ h))
    ⟨fun a k h => a k (lt_succ_of_le h), fun a k _ => a k _⟩
#align nat.decidable_ball_le Nat.decidableBallLe

instance decidableExistsLT {P : ℕ → Prop} [h : DecidablePred P] :
    DecidablePred fun n => ∃ m : ℕ, m < n ∧ P m
  | 0 => isFalse (by simp)
  | n + 1 =>
    @decidable_of_decidable_of_iff _ _ (@instDecidableOr _ _ (decidableExistsLT n) (h n))
      (by simp only [lt_succ_iff_lt_or_eq, or_and_right, exists_or, exists_eq_left]; apply Iff.refl)
#align nat.decidable_exists_lt Nat.decidableExistsLT

instance decidableExistsLe {P : ℕ → Prop} [DecidablePred P] :
    DecidablePred fun n => ∃ m : ℕ, m ≤ n ∧ P m :=
  fun n => decidable_of_iff (∃ m, m < n + 1 ∧ P m)
    (exists_congr fun _ => and_congr_left' lt_succ_iff)
#align nat.decidable_exists_le Nat.decidableExistsLe

end Nat<|MERGE_RESOLUTION|>--- conflicted
+++ resolved
@@ -373,13 +373,8 @@
 proved above, and some of the results in later sections depend on the definitions in this section.
 -/
 
-<<<<<<< HEAD
--- Porting note: The type ascriptions of These two theorems are removed because
---               lambda abstractions are newly inserted in Lean4.
-=======
 -- Porting note: The type ascriptions of these two theorems need to be changed,
 -- as mathport wrote a lambda that wasn't there in mathlib3, that prevents `simp` applying them.
->>>>>>> 4c90d545
 
 @[simp]
 theorem rec_zero {C : ℕ → Sort u} (h0 : C 0) (h : ∀ n, C n → C (n + 1)) :
