/-
Copyright (c) 2018 Kenny Lau. All rights reserved.
Released under Apache 2.0 license as described in the file LICENSE.
Authors: Johannes Hölzl, Kenny Lau

! This file was ported from Lean 3 source module data.dfinsupp.basic
! leanprover-community/mathlib commit 6623e6af705e97002a9054c1c05a980180276fc1
! Please do not edit these lines, except to modify the commit id
! if you have ported upstream changes.
-/
import Mathlib.Algebra.Module.LinearMap
import Mathlib.Algebra.BigOperators.Basic
import Mathlib.Data.Set.Finite
import Mathlib.GroupTheory.Submonoid.Membership
import Mathlib.GroupTheory.GroupAction.BigOperators
import Mathlib.Data.Finset.Preimage

/-!
# Dependent functions with finite support

For a non-dependent version see `data/finsupp.lean`.

## Notation

This file introduces the notation `Π₀ a, β a` as notation for `Dfinsupp β`, mirroring the `α →₀ β`
notation used for `Finsupp`. This works for nested binders too, with `Π₀ a b, γ a b` as notation
for `Dfinsupp (fun a ↦ Dfinsupp (γ a))`.

## Implementation notes

The support is internally represented (in the primed `Dfinsupp.support'`) as a `Multiset` that
represents a superset of the true support of the function, quotiented by the always-true relation so
that this does not impact equality. This approach has computational benefits over storing a
`Finset`; it allows us to add together two finitely-supported functions without
having to evaluate the resulting function to recompute its support (which would required
decidability of `b = 0` for `b : β i`).

The true support of the function can still be recovered with `Dfinsupp.support`; but these
decidability obligations are now postponed to when the support is actually needed. As a consequence,
there are two ways to sum a `Dfinsupp`: with `Dfinsupp.sum` which works over an arbitrary function
but requires recomputation of the support and therefore a `Decidable` argument; and with
`Dfinsupp.sumAddHom` which requires an additive morphism, using its properties to show that
summing over a superset of the support is sufficient.

`Finsupp` takes an altogether different approach here; it uses `Classical.Decidable` and declares
the `Add` instance as noncomputable. This design difference is independent of the fact that
`Dfinsupp` is dependently-typed and `Finsupp` is not; in future, we may want to align these two
definitions, or introduce two more definitions for the other combinations of decisions.
-/


universe u u₁ u₂ v v₁ v₂ v₃ w x y l

open BigOperators

variable {ι : Type u} {γ : Type w} {β : ι → Type v} {β₁ : ι → Type v₁} {β₂ : ι → Type v₂}

variable (β)

/-- A dependent function `Π i, β i` with finite support, with notation `Π₀ i, β i`.

Note that `Dfinsupp.support` is the preferred API for accessing the support of the function,
`Dfinsupp.support'` is an implementation detail that aids computability; see the implementation
notes in this file for more information. -/
structure Dfinsupp [∀ i, Zero (β i)] : Type max u v where mk' ::
  /-- The underlying function of a dependent function with finite support (aka `Dfinsupp`). -/
  toFun : ∀ i, β i
  /-- The support of a dependent function with finite support (aka `Dfinsupp`). -/
  support' : Trunc { s : Multiset ι // ∀ i, i ∈ s ∨ toFun i = 0 }
#align dfinsupp Dfinsupp

variable {β}

-- mathport name: «exprΠ₀ , »
/-- `Π₀ i, β i` denotes the type of dependent functions with finite support `Dfinsupp β`. -/
notation3 "Π₀ "(...)", "r:(scoped f => Dfinsupp f) => r

-- mathport name: «expr →ₚ »
@[inherit_doc]
infixl:25 " →ₚ " => Dfinsupp

namespace Dfinsupp

section Basic

variable [∀ i, Zero (β i)] [∀ i, Zero (β₁ i)] [∀ i, Zero (β₂ i)]

instance funLike : FunLike (Π₀ i, β i) ι β :=
  ⟨fun f => f.toFun, fun ⟨f₁, s₁⟩ ⟨f₂, s₁⟩ ↦ fun (h : f₁ = f₂) ↦ by
    subst h
    congr
    apply Subsingleton.elim ⟩
#align dfinsupp.fun_like Dfinsupp.funLike

/-- Helper instance for when there are too many metavariables to apply `FunLike.coeFunForall`
directly. -/
instance : CoeFun (Π₀ i, β i) fun _ => ∀ i, β i :=
  inferInstance

@[simp]
theorem toFun_eq_coe (f : Π₀ i, β i) : f.toFun = f :=
  rfl
#align dfinsupp.to_fun_eq_coe Dfinsupp.toFun_eq_coe

@[ext]
theorem ext {f g : Π₀ i, β i} (h : ∀ i, f i = g i) : f = g :=
  FunLike.ext _ _ h
#align dfinsupp.ext Dfinsupp.ext

@[deprecated FunLike.ext_iff]
theorem ext_iff {f g : Π₀ i, β i} : f = g ↔ ∀ i, f i = g i :=
  FunLike.ext_iff
#align dfinsupp.ext_iff Dfinsupp.ext_iff

@[deprecated FunLike.coe_injective]
theorem coeFn_injective : @Function.Injective (Π₀ i, β i) (∀ i, β i) (⇑) :=
  FunLike.coe_injective
#align dfinsupp.coe_fn_injective Dfinsupp.coeFn_injective

instance : Zero (Π₀ i, β i) :=
  ⟨⟨0, Trunc.mk <| ⟨∅, fun _ => Or.inr rfl⟩⟩⟩

instance : Inhabited (Π₀ i, β i) :=
  ⟨0⟩

@[simp]
theorem coe_mk' (f : ∀ i, β i) (s) : ⇑(⟨f, s⟩ : Π₀ i, β i) = f :=
  rfl
#align dfinsupp.coe_mk' Dfinsupp.coe_mk'

@[simp]
theorem coe_zero : ⇑(0 : Π₀ i, β i) = 0 :=
  rfl
#align dfinsupp.coe_zero Dfinsupp.coe_zero

theorem zero_apply (i : ι) : (0 : Π₀ i, β i) i = 0 :=
  rfl
#align dfinsupp.zero_apply Dfinsupp.zero_apply

/-- The composition of `f : β₁ → β₂` and `g : Π₀ i, β₁ i` is
  `mapRange f hf g : Π₀ i, β₂ i`, well defined when `f 0 = 0`.

This preserves the structure on `f`, and exists in various bundled forms for when `f` is itself
bundled:

* `Dfinsupp.mapRange.addMonoidHom`
* `Dfinsupp.mapRange.addEquiv`
* `dfinsupp.mapRange.linearMap`
* `dfinsupp.mapRange.linearEquiv`
-/
def mapRange (f : ∀ i, β₁ i → β₂ i) (hf : ∀ i, f i 0 = 0) (x : Π₀ i, β₁ i) : Π₀ i, β₂ i :=
  ⟨fun i => f i (x i),
    x.support'.map fun s => ⟨s.1, fun i => (s.2 i).imp_right fun h : x i = 0 => by
      rw [← hf i, ← h]⟩⟩
#align dfinsupp.map_range Dfinsupp.mapRange

@[simp]
theorem mapRange_apply (f : ∀ i, β₁ i → β₂ i) (hf : ∀ i, f i 0 = 0) (g : Π₀ i, β₁ i) (i : ι) :
    mapRange f hf g i = f i (g i) :=
  rfl
#align dfinsupp.map_range_apply Dfinsupp.mapRange_apply

@[simp]
theorem mapRange_id (h : ∀ i, id (0 : β₁ i) = 0 := fun i => rfl) (g : Π₀ i : ι, β₁ i) :
    mapRange (fun i => (id : β₁ i → β₁ i)) h g = g := by
  ext
  rfl
#align dfinsupp.map_range_id Dfinsupp.mapRange_id

theorem mapRange_comp (f : ∀ i, β₁ i → β₂ i) (f₂ : ∀ i, β i → β₁ i) (hf : ∀ i, f i 0 = 0)
    (hf₂ : ∀ i, f₂ i 0 = 0) (h : ∀ i, (f i ∘ f₂ i) 0 = 0) (g : Π₀ i : ι, β i) :
    mapRange (fun i => f i ∘ f₂ i) h g = mapRange f hf (mapRange f₂ hf₂ g) := by
  ext
  simp only [mapRange_apply]; rfl
#align dfinsupp.map_range_comp Dfinsupp.mapRange_comp

@[simp]
theorem mapRange_zero (f : ∀ i, β₁ i → β₂ i) (hf : ∀ i, f i 0 = 0) :
    mapRange f hf (0 : Π₀ i, β₁ i) = 0 := by
  ext
  simp only [mapRange_apply, coe_zero, Pi.zero_apply, hf]
#align dfinsupp.map_range_zero Dfinsupp.mapRange_zero

/-- Let `f i` be a binary operation `β₁ i → β₂ i → β i` such that `f i 0 0 = 0`.
Then `zipWith f hf` is a binary operation `Π₀ i, β₁ i → Π₀ i, β₂ i → Π₀ i, β i`. -/
def zipWith (f : ∀ i, β₁ i → β₂ i → β i) (hf : ∀ i, f i 0 0 = 0) (x : Π₀ i, β₁ i) (y : Π₀ i, β₂ i) :
    Π₀ i, β i :=
  ⟨fun i => f i (x i) (y i), by
    refine' x.support'.bind fun xs => _
    refine' y.support'.map fun ys => _
    refine' ⟨xs + ys, fun i => _⟩
    obtain h1 | (h1 : x i = 0) := xs.prop i
    · left
      rw [Multiset.mem_add]
      left
      exact h1
    obtain h2 | (h2 : y i = 0) := ys.prop i
    · left
      rw [Multiset.mem_add]
      right
      exact h2
    right; rw [← hf, ← h1, ← h2]⟩
#align dfinsupp.zip_with Dfinsupp.zipWith

@[simp]
theorem zipWith_apply (f : ∀ i, β₁ i → β₂ i → β i) (hf : ∀ i, f i 0 0 = 0) (g₁ : Π₀ i, β₁ i)
    (g₂ : Π₀ i, β₂ i) (i : ι) : zipWith f hf g₁ g₂ i = f i (g₁ i) (g₂ i) :=
  rfl
#align dfinsupp.zip_with_apply Dfinsupp.zipWith_apply

section Piecewise

variable (x y : Π₀ i, β i) (s : Set ι) [∀ i, Decidable (i ∈ s)]

/-- `x.piecewise y s` is the finitely supported function equal to `x` on the set `s`,
  and to `y` on its complement. -/
def piecewise : Π₀ i, β i :=
  zipWith (fun i x y => if i ∈ s then x else y) (fun _ => ite_self 0) x y
#align dfinsupp.piecewise Dfinsupp.piecewise

theorem piecewise_apply (i : ι) : x.piecewise y s i = if i ∈ s then x i else y i :=
  zipWith_apply _ _ x y i
#align dfinsupp.piecewise_apply Dfinsupp.piecewise_apply

@[simp, norm_cast]
theorem coe_piecewise : ⇑(x.piecewise y s) = s.piecewise x y := by
  ext
  apply piecewise_apply
#align dfinsupp.coe_piecewise Dfinsupp.coe_piecewise

end Piecewise

end Basic

section Algebra

instance [∀ i, AddZeroClass (β i)] : Add (Π₀ i, β i) :=
  ⟨zipWith (fun _ => (· + ·)) fun _ => add_zero 0⟩

theorem add_apply [∀ i, AddZeroClass (β i)] (g₁ g₂ : Π₀ i, β i) (i : ι) :
    (g₁ + g₂) i = g₁ i + g₂ i :=
  rfl
#align dfinsupp.add_apply Dfinsupp.add_apply

@[simp]
theorem coe_add [∀ i, AddZeroClass (β i)] (g₁ g₂ : Π₀ i, β i) : ⇑(g₁ + g₂) = g₁ + g₂ :=
  rfl
#align dfinsupp.coe_add Dfinsupp.coe_add

instance addZeroClass [∀ i, AddZeroClass (β i)] : AddZeroClass (Π₀ i, β i) :=
  FunLike.coe_injective.addZeroClass _ coe_zero coe_add

/-- Note the general `SMul` instance doesn't apply as `ℕ` is not distributive
unless `β i`'s addition is commutative. -/
instance hasNatScalar [∀ i, AddMonoid (β i)] : SMul ℕ (Π₀ i, β i) :=
  ⟨fun c v => v.mapRange (fun _ => (· • ·) c) fun _ => nsmul_zero _⟩
#align dfinsupp.has_nat_scalar Dfinsupp.hasNatScalar

theorem nsmul_apply [∀ i, AddMonoid (β i)] (b : ℕ) (v : Π₀ i, β i) (i : ι) : (b • v) i = b • v i :=
  rfl
#align dfinsupp.nsmul_apply Dfinsupp.nsmul_apply

@[simp]
theorem coe_nsmul [∀ i, AddMonoid (β i)] (b : ℕ) (v : Π₀ i, β i) : ⇑(b • v) = b • ⇑v :=
  rfl
#align dfinsupp.coe_nsmul Dfinsupp.coe_nsmul

instance [∀ i, AddMonoid (β i)] : AddMonoid (Π₀ i, β i) :=
  FunLike.coe_injective.addMonoid _ coe_zero coe_add fun _ _ => coe_nsmul _ _

/-- Coercion from a `Dfinsupp` to a pi type is an `AddMonoidHom`. -/
def coeFnAddMonoidHom [∀ i, AddZeroClass (β i)] : (Π₀ i, β i) →+ ∀ i, β i
    where
  toFun := (⇑)
  map_zero' := coe_zero
  map_add' := coe_add
#align dfinsupp.coe_fn_add_monoid_hom Dfinsupp.coeFnAddMonoidHom

/-- Evaluation at a point is an `AddMonoidHom`. This is the finitely-supported version of
`Pi.evalAddMonoidHom`. -/
def evalAddMonoidHom [∀ i, AddZeroClass (β i)] (i : ι) : (Π₀ i, β i) →+ β i :=
  (Pi.evalAddMonoidHom β i).comp coeFnAddMonoidHom
#align dfinsupp.eval_add_monoid_hom Dfinsupp.evalAddMonoidHom

instance addCommMonoid [∀ i, AddCommMonoid (β i)] : AddCommMonoid (Π₀ i, β i) :=
  FunLike.coe_injective.addCommMonoid _ coe_zero coe_add fun _ _ => coe_nsmul _ _

@[simp]
theorem coe_finset_sum {α} [∀ i, AddCommMonoid (β i)] (s : Finset α) (g : α → Π₀ i, β i) :
    ⇑(∑ a in s, g a) = ∑ a in s, ⇑g a :=
  (coeFnAddMonoidHom : _ →+ ∀ i, β i).map_sum g s
#align dfinsupp.coe_finset_sum Dfinsupp.coe_finset_sum

@[simp]
theorem finset_sum_apply {α} [∀ i, AddCommMonoid (β i)] (s : Finset α) (g : α → Π₀ i, β i) (i : ι) :
    (∑ a in s, g a) i = ∑ a in s, g a i :=
  (evalAddMonoidHom i : _ →+ β i).map_sum g s
#align dfinsupp.finset_sum_apply Dfinsupp.finset_sum_apply

instance [∀ i, AddGroup (β i)] : Neg (Π₀ i, β i) :=
  ⟨fun f => f.mapRange (fun _ => Neg.neg) fun _ => neg_zero⟩

theorem neg_apply [∀ i, AddGroup (β i)] (g : Π₀ i, β i) (i : ι) : (-g) i = -g i :=
  rfl
#align dfinsupp.neg_apply Dfinsupp.neg_apply

@[simp]
theorem coe_neg [∀ i, AddGroup (β i)] (g : Π₀ i, β i) : ⇑(-g) = -g :=
  rfl
#align dfinsupp.coe_neg Dfinsupp.coe_neg

instance [∀ i, AddGroup (β i)] : Sub (Π₀ i, β i) :=
  ⟨zipWith (fun _ => Sub.sub) fun _ => sub_zero 0⟩

theorem sub_apply [∀ i, AddGroup (β i)] (g₁ g₂ : Π₀ i, β i) (i : ι) : (g₁ - g₂) i = g₁ i - g₂ i :=
  rfl
#align dfinsupp.sub_apply Dfinsupp.sub_apply

@[simp]
theorem coe_sub [∀ i, AddGroup (β i)] (g₁ g₂ : Π₀ i, β i) : ⇑(g₁ - g₂) = g₁ - g₂ :=
  rfl
#align dfinsupp.coe_sub Dfinsupp.coe_sub

/-- Note the general `SMul` instance doesn't apply as `ℤ` is not distributive
unless `β i`'s addition is commutative. -/
instance hasIntScalar [∀ i, AddGroup (β i)] : SMul ℤ (Π₀ i, β i) :=
  ⟨fun c v => v.mapRange (fun _ => (· • ·) c) fun _ => zsmul_zero _⟩
#align dfinsupp.has_int_scalar Dfinsupp.hasIntScalar

theorem zsmul_apply [∀ i, AddGroup (β i)] (b : ℤ) (v : Π₀ i, β i) (i : ι) : (b • v) i = b • v i :=
  rfl
#align dfinsupp.zsmul_apply Dfinsupp.zsmul_apply

@[simp]
theorem coe_zsmul [∀ i, AddGroup (β i)] (b : ℤ) (v : Π₀ i, β i) : ⇑(b • v) = b • ⇑v :=
  rfl
#align dfinsupp.coe_zsmul Dfinsupp.coe_zsmul

instance [∀ i, AddGroup (β i)] : AddGroup (Π₀ i, β i) :=
  FunLike.coe_injective.addGroup _ coe_zero coe_add coe_neg coe_sub (fun _ _ => coe_nsmul _ _)
    fun _ _ => coe_zsmul _ _

instance addCommGroup [∀ i, AddCommGroup (β i)] : AddCommGroup (Π₀ i, β i) :=
  FunLike.coe_injective.addCommGroup _ coe_zero coe_add coe_neg coe_sub (fun _ _ => coe_nsmul _ _)
    fun _ _ => coe_zsmul _ _

/-- Dependent functions with finite support inherit a semiring action from an action on each
coordinate. -/
instance [Monoid γ] [∀ i, AddMonoid (β i)] [∀ i, DistribMulAction γ (β i)] : SMul γ (Π₀ i, β i) :=
  ⟨fun c v => v.mapRange (fun _ => (· • ·) c) fun _ => smul_zero _⟩

theorem smul_apply [Monoid γ] [∀ i, AddMonoid (β i)] [∀ i, DistribMulAction γ (β i)] (b : γ)
    (v : Π₀ i, β i) (i : ι) : (b • v) i = b • v i :=
  rfl
#align dfinsupp.smul_apply Dfinsupp.smul_apply

@[simp]
theorem coe_smul [Monoid γ] [∀ i, AddMonoid (β i)] [∀ i, DistribMulAction γ (β i)] (b : γ)
    (v : Π₀ i, β i) : ⇑(b • v) = b • ⇑v :=
  rfl
#align dfinsupp.coe_smul Dfinsupp.coe_smul

instance smulCommClass {δ : Type _} [Monoid γ] [Monoid δ] [∀ i, AddMonoid (β i)]
    [∀ i, DistribMulAction γ (β i)] [∀ i, DistribMulAction δ (β i)] [∀ i, SMulCommClass γ δ (β i)] :
    SMulCommClass γ δ (Π₀ i, β i)
    where smul_comm r s m := ext fun i => by simp only [smul_apply, smul_comm r s (m i)]

instance isScalarTower {δ : Type _} [Monoid γ] [Monoid δ] [∀ i, AddMonoid (β i)]
    [∀ i, DistribMulAction γ (β i)] [∀ i, DistribMulAction δ (β i)] [SMul γ δ]
    [∀ i, IsScalarTower γ δ (β i)] : IsScalarTower γ δ (Π₀ i, β i)
    where smul_assoc r s m := ext fun i => by simp only [smul_apply, smul_assoc r s (m i)]

instance isCentralScalar [Monoid γ] [∀ i, AddMonoid (β i)] [∀ i, DistribMulAction γ (β i)]
    [∀ i, DistribMulAction γᵐᵒᵖ (β i)] [∀ i, IsCentralScalar γ (β i)] :
    IsCentralScalar γ (Π₀ i, β i)
    where op_smul_eq_smul r m := ext fun i => by simp only [smul_apply, op_smul_eq_smul r (m i)]

/-- Dependent functions with finite support inherit a `DistribMulAction` structure from such a
structure on each coordinate. -/
instance distribMulAction [Monoid γ] [∀ i, AddMonoid (β i)] [∀ i, DistribMulAction γ (β i)] :
    DistribMulAction γ (Π₀ i, β i) :=
  Function.Injective.distribMulAction coeFnAddMonoidHom FunLike.coe_injective coe_smul

/-- Dependent functions with finite support inherit a module structure from such a structure on
each coordinate. -/
instance module [Semiring γ] [∀ i, AddCommMonoid (β i)] [∀ i, Module γ (β i)] :
    Module γ (Π₀ i, β i) :=
  { inferInstanceAs (DistribMulAction γ (Π₀ i, β i)) with
    zero_smul := fun c => ext fun i => by simp only [smul_apply, zero_smul, zero_apply]
    add_smul := fun c x y => ext fun i => by simp only [add_apply, smul_apply, add_smul] }
#align dfinsupp.module Dfinsupp.module


end Algebra

section FilterAndSubtypeDomain

/-- `Filter p f` is the function which is `f i` if `p i` is true and 0 otherwise. -/
def filter [∀ i, Zero (β i)] (p : ι → Prop) [DecidablePred p] (x : Π₀ i, β i) : Π₀ i, β i :=
  ⟨fun i => if p i then x i else 0,
    x.support'.map fun xs =>
      ⟨xs.1, fun i => (xs.prop i).imp_right fun H : x i = 0 => by simp only [H, ite_self]⟩⟩
#align dfinsupp.filter Dfinsupp.filter

@[simp]
theorem filter_apply [∀ i, Zero (β i)] (p : ι → Prop) [DecidablePred p] (i : ι) (f : Π₀ i, β i) :
    f.filter p i = if p i then f i else 0 :=
  rfl
#align dfinsupp.filter_apply Dfinsupp.filter_apply

theorem filter_apply_pos [∀ i, Zero (β i)] {p : ι → Prop} [DecidablePred p] (f : Π₀ i, β i) {i : ι}
    (h : p i) : f.filter p i = f i := by simp only [filter_apply, if_pos h]
#align dfinsupp.filter_apply_pos Dfinsupp.filter_apply_pos

theorem filter_apply_neg [∀ i, Zero (β i)] {p : ι → Prop} [DecidablePred p] (f : Π₀ i, β i) {i : ι}
    (h : ¬p i) : f.filter p i = 0 := by simp only [filter_apply, if_neg h]
#align dfinsupp.filter_apply_neg Dfinsupp.filter_apply_neg

theorem filter_pos_add_filter_neg [∀ i, AddZeroClass (β i)] (f : Π₀ i, β i) (p : ι → Prop)
    [DecidablePred p] : (f.filter p + f.filter fun i => ¬p i) = f :=
  ext fun i => by
    simp only [add_apply, filter_apply]; split_ifs <;> simp only [add_zero, zero_add]
#align dfinsupp.filter_pos_add_filter_neg Dfinsupp.filter_pos_add_filter_neg

@[simp]
theorem filter_zero [∀ i, Zero (β i)] (p : ι → Prop) [DecidablePred p] :
    (0 : Π₀ i, β i).filter p = 0 := by
  ext
  simp
#align dfinsupp.filter_zero Dfinsupp.filter_zero

@[simp]
theorem filter_add [∀ i, AddZeroClass (β i)] (p : ι → Prop) [DecidablePred p] (f g : Π₀ i, β i) :
    (f + g).filter p = f.filter p + g.filter p := by
  ext
  simp [ite_add_zero]
#align dfinsupp.filter_add Dfinsupp.filter_add

@[simp]
theorem filter_smul [Monoid γ] [∀ i, AddMonoid (β i)] [∀ i, DistribMulAction γ (β i)] (p : ι → Prop)
    [DecidablePred p] (r : γ) (f : Π₀ i, β i) : (r • f).filter p = r • f.filter p := by
  ext
  simp [smul_apply, smul_ite]
#align dfinsupp.filter_smul Dfinsupp.filter_smul

variable (γ β)

/-- `Dfinsupp.filter` as an `AddMonoidHom`. -/
@[simps]
def filterAddMonoidHom [∀ i, AddZeroClass (β i)] (p : ι → Prop) [DecidablePred p] :
    (Π₀ i, β i) →+ Π₀ i, β i where
  toFun := filter p
  map_zero' := filter_zero p
  map_add' := filter_add p
#align dfinsupp.filter_add_monoid_hom Dfinsupp.filterAddMonoidHom
#align dfinsupp.filter_add_monoid_hom_apply Dfinsupp.filterAddMonoidHom_apply

/-- `Dfinsupp.filter` as a `LinearMap`. -/
@[simps]
def filterLinearMap [Semiring γ] [∀ i, AddCommMonoid (β i)] [∀ i, Module γ (β i)] (p : ι → Prop)
    [DecidablePred p] : (Π₀ i, β i) →ₗ[γ] Π₀ i, β i
    where
  toFun := filter p
  map_add' := filter_add p
  map_smul' := filter_smul p
#align dfinsupp.filter_linear_map Dfinsupp.filterLinearMap
#align dfinsupp.filter_linear_map_apply Dfinsupp.filterLinearMap_apply

variable {γ β}

@[simp]
theorem filter_neg [∀ i, AddGroup (β i)] (p : ι → Prop) [DecidablePred p] (f : Π₀ i, β i) :
    (-f).filter p = -f.filter p :=
  (filterAddMonoidHom β p).map_neg f
#align dfinsupp.filter_neg Dfinsupp.filter_neg

@[simp]
theorem filter_sub [∀ i, AddGroup (β i)] (p : ι → Prop) [DecidablePred p] (f g : Π₀ i, β i) :
    (f - g).filter p = f.filter p - g.filter p :=
  (filterAddMonoidHom β p).map_sub f g
#align dfinsupp.filter_sub Dfinsupp.filter_sub

/-- `subtypeDomain p f` is the restriction of the finitely supported function
  `f` to the subtype `p`. -/
def subtypeDomain [∀ i, Zero (β i)] (p : ι → Prop) [DecidablePred p] (x : Π₀ i, β i) :
    Π₀ i : Subtype p, β i :=
  ⟨fun i => x (i : ι),
    x.support'.map fun xs =>
      ⟨(Multiset.filter p xs.1).attach.map fun j => ⟨j.1, (Multiset.mem_filter.1 j.2).2⟩, fun i =>
        (xs.prop i).imp_left fun H =>
          Multiset.mem_map.2
            ⟨⟨i, Multiset.mem_filter.2 ⟨H, i.2⟩⟩, Multiset.mem_attach _ _, Subtype.eta _ _⟩⟩⟩
#align dfinsupp.subtype_domain Dfinsupp.subtypeDomain

@[simp]
theorem subtypeDomain_zero [∀ i, Zero (β i)] {p : ι → Prop} [DecidablePred p] :
    subtypeDomain p (0 : Π₀ i, β i) = 0 :=
  rfl
#align dfinsupp.subtype_domain_zero Dfinsupp.subtypeDomain_zero

@[simp]
theorem subtypeDomain_apply [∀ i, Zero (β i)] {p : ι → Prop} [DecidablePred p] {i : Subtype p}
    {v : Π₀ i, β i} : (subtypeDomain p v) i = v i :=
  rfl
#align dfinsupp.subtype_domain_apply Dfinsupp.subtypeDomain_apply

@[simp]
theorem subtypeDomain_add [∀ i, AddZeroClass (β i)] {p : ι → Prop} [DecidablePred p]
    (v v' : Π₀ i, β i) : (v + v').subtypeDomain p = v.subtypeDomain p + v'.subtypeDomain p :=
  FunLike.coe_injective rfl
#align dfinsupp.subtype_domain_add Dfinsupp.subtypeDomain_add

@[simp]
theorem subtypeDomain_smul [Monoid γ] [∀ i, AddMonoid (β i)] [∀ i, DistribMulAction γ (β i)]
    {p : ι → Prop} [DecidablePred p] (r : γ) (f : Π₀ i, β i) :
    (r • f).subtypeDomain p = r • f.subtypeDomain p :=
  FunLike.coe_injective rfl
#align dfinsupp.subtype_domain_smul Dfinsupp.subtypeDomain_smul

variable (γ β)

/-- `subtypeDomain` but as an `AddMonoidHom`. -/
@[simps]
def subtypeDomainAddMonoidHom [∀ i, AddZeroClass (β i)] (p : ι → Prop) [DecidablePred p] :
    (Π₀ i : ι, β i) →+ Π₀ i : Subtype p, β i
    where
  toFun := subtypeDomain p
  map_zero' := subtypeDomain_zero
  map_add' := subtypeDomain_add
#align dfinsupp.subtype_domain_add_monoid_hom Dfinsupp.subtypeDomainAddMonoidHom
#align dfinsupp.subtype_domain_add_monoid_hom_apply Dfinsupp.subtypeDomainAddMonoidHom_apply

/-- `Dfinsupp.subtypeDomain` as a `LinearMap`. -/
@[simps]
def subtypeDomainLinearMap [Semiring γ] [∀ i, AddCommMonoid (β i)] [∀ i, Module γ (β i)]
    (p : ι → Prop) [DecidablePred p] : (Π₀ i, β i) →ₗ[γ] Π₀ i : Subtype p, β i
    where
  toFun := subtypeDomain p
  map_add' := subtypeDomain_add
  map_smul' := subtypeDomain_smul
#align dfinsupp.subtype_domain_linear_map Dfinsupp.subtypeDomainLinearMap
#align dfinsupp.subtype_domain_linear_map_apply Dfinsupp.subtypeDomainLinearMap_apply

variable {γ β}

@[simp]
theorem subtypeDomain_neg [∀ i, AddGroup (β i)] {p : ι → Prop} [DecidablePred p] {v : Π₀ i, β i} :
    (-v).subtypeDomain p = -v.subtypeDomain p :=
  FunLike.coe_injective rfl
#align dfinsupp.subtype_domain_neg Dfinsupp.subtypeDomain_neg

@[simp]
theorem subtypeDomain_sub [∀ i, AddGroup (β i)] {p : ι → Prop} [DecidablePred p]
    {v v' : Π₀ i, β i} : (v - v').subtypeDomain p = v.subtypeDomain p - v'.subtypeDomain p :=
  FunLike.coe_injective rfl
#align dfinsupp.subtype_domain_sub Dfinsupp.subtypeDomain_sub

end FilterAndSubtypeDomain

variable [dec : DecidableEq ι]

section Basic

variable [∀ i, Zero (β i)]

theorem finite_support (f : Π₀ i, β i) : Set.Finite { i | f i ≠ 0 } := by
  classical!
  exact Trunc.induction_on f.support' fun xs =>
        (Multiset.toFinset xs.1).finite_toSet.subset fun i H =>
          Multiset.mem_toFinset.2 ((xs.prop i).resolve_right H)
#align dfinsupp.finite_support Dfinsupp.finite_support

/-- Create an element of `Π₀ i, β i` from a finset `s` and a function `x`
defined on this `Finset`. -/
def mk (s : Finset ι) (x : ∀ i : (↑s : Set ι), β (i : ι)) : Π₀ i, β i :=
  ⟨fun i => if H : i ∈ s then x ⟨i, H⟩ else 0,
    Trunc.mk ⟨s.1, fun i => if H : i ∈ s then Or.inl H else Or.inr <| dif_neg H⟩⟩
#align dfinsupp.mk Dfinsupp.mk

variable {s : Finset ι} {x : ∀ i : (↑s : Set ι), β i} {i : ι}

@[simp]
theorem mk_apply : (mk s x : ∀ i, β i) i = if H : i ∈ s then x ⟨i, H⟩ else 0 :=
  rfl
#align dfinsupp.mk_apply Dfinsupp.mk_apply

theorem mk_of_mem (hi : i ∈ s) : (mk s x : ∀ i, β i) i = x ⟨i, hi⟩ :=
  dif_pos hi
#align dfinsupp.mk_of_mem Dfinsupp.mk_of_mem

theorem mk_of_not_mem (hi : i ∉ s) : (mk s x : ∀ i, β i) i = 0 :=
  dif_neg hi
#align dfinsupp.mk_of_not_mem Dfinsupp.mk_of_not_mem

theorem mk_injective (s : Finset ι) : Function.Injective (@mk ι β _ _ s) := by
  intro x y H
  ext i
  have h1 : (mk s x : ∀ i, β i) i = (mk s y : ∀ i, β i) i := by rw [H]
  obtain ⟨i, hi : i ∈ s⟩ := i
  dsimp only [mk_apply, Subtype.coe_mk] at h1
  simpa only [dif_pos hi] using h1
#align dfinsupp.mk_injective Dfinsupp.mk_injective

instance unique [∀ i, Subsingleton (β i)] : Unique (Π₀ i, β i) :=
  FunLike.coe_injective.unique
#align dfinsupp.unique Dfinsupp.unique

instance uniqueOfIsEmpty [IsEmpty ι] : Unique (Π₀ i, β i) :=
  FunLike.coe_injective.unique
#align dfinsupp.unique_of_is_empty Dfinsupp.uniqueOfIsEmpty

/-- Given `Fintype ι`, `equivFunOnFintype` is the `Equiv` between `Π₀ i, β i` and `Π i, β i`.
  (All dependent functions on a finite type are finitely supported.) -/
@[simps apply]
def equivFunOnFintype [Fintype ι] : (Π₀ i, β i) ≃ ∀ i, β i
    where
  toFun := (⇑)
  invFun f := ⟨f, Trunc.mk ⟨Finset.univ.1, fun _ => Or.inl <| Finset.mem_univ_val _⟩⟩
  left_inv _ := FunLike.coe_injective rfl
  right_inv _ := rfl
#align dfinsupp.equiv_fun_on_fintype Dfinsupp.equivFunOnFintype
#align dfinsupp.equiv_fun_on_fintype_apply Dfinsupp.equivFunOnFintype_apply

@[simp]
theorem equivFunOnFintype_symm_coe [Fintype ι] (f : Π₀ i, β i) : equivFunOnFintype.symm f = f :=
  Equiv.symm_apply_apply _ _
#align dfinsupp.equiv_fun_on_fintype_symm_coe Dfinsupp.equivFunOnFintype_symm_coe

/-- The function `single i b : Π₀ i, β i` sends `i` to `b`
and all other points to `0`. -/
def single (i : ι) (b : β i) : Π₀ i, β i :=
  ⟨Pi.single i b,
    Trunc.mk ⟨{i}, fun j => (Decidable.eq_or_ne j i).imp (by simp) fun h => Pi.single_eq_of_ne h _⟩⟩
#align dfinsupp.single Dfinsupp.single

theorem single_eq_pi_single {i b} : ⇑(single i b : Π₀ i, β i) = Pi.single i b :=
  rfl
#align dfinsupp.single_eq_pi_single Dfinsupp.single_eq_pi_single

@[simp]
theorem single_apply {i i' b} :
    (single i b : Π₀ i, β i) i' = if h : i = i' then Eq.recOn h b else 0 := by
  rw [single_eq_pi_single, Pi.single, Function.update]
  simp [@eq_comm _ i i']
#align dfinsupp.single_apply Dfinsupp.single_apply

@[simp]
theorem single_zero (i) : (single i 0 : Π₀ i, β i) = 0 :=
  FunLike.coe_injective <| Pi.single_zero _
#align dfinsupp.single_zero Dfinsupp.single_zero

-- @[simp] -- Porting note: simp can prove this
theorem single_eq_same {i b} : (single i b : Π₀ i, β i) i = b := by
  simp only [single_apply, dite_eq_ite, ite_true]
#align dfinsupp.single_eq_same Dfinsupp.single_eq_same

theorem single_eq_of_ne {i i' b} (h : i ≠ i') : (single i b : Π₀ i, β i) i' = 0 := by
  simp only [single_apply, dif_neg h]
#align dfinsupp.single_eq_of_ne Dfinsupp.single_eq_of_ne

theorem single_injective {i} : Function.Injective (single i : β i → Π₀ i, β i) := fun _ _ H =>
  Pi.single_injective β i <| FunLike.coe_injective.eq_iff.mpr H
#align dfinsupp.single_injective Dfinsupp.single_injective

/-- Like `Finsupp.single_eq_single_iff`, but with a `HEq` due to dependent types -/
theorem single_eq_single_iff (i j : ι) (xi : β i) (xj : β j) :
    Dfinsupp.single i xi = Dfinsupp.single j xj ↔ i = j ∧ HEq xi xj ∨ xi = 0 ∧ xj = 0 := by
  constructor
  · intro h
    by_cases hij : i = j
    · subst hij
      exact Or.inl ⟨rfl, heq_of_eq (Dfinsupp.single_injective h)⟩
    · have h_coe : ⇑(Dfinsupp.single i xi) = Dfinsupp.single j xj := congr_arg (⇑) h
      have hci := congr_fun h_coe i
      have hcj := congr_fun h_coe j
      rw [Dfinsupp.single_eq_same] at hci hcj
      rw [Dfinsupp.single_eq_of_ne (Ne.symm hij)] at hci
      rw [Dfinsupp.single_eq_of_ne hij] at hcj
      exact Or.inr ⟨hci, hcj.symm⟩
  · rintro (⟨rfl, hxi⟩ | ⟨hi, hj⟩)
    · rw [eq_of_heq hxi]
    · rw [hi, hj, Dfinsupp.single_zero, Dfinsupp.single_zero]
#align dfinsupp.single_eq_single_iff Dfinsupp.single_eq_single_iff

/-- `Dfinsupp.single a b` is injective in `a`. For the statement that it is injective in `b`, see
`Dfinsupp.single_injective` -/
theorem single_left_injective {b : ∀ i : ι, β i} (h : ∀ i, b i ≠ 0) :
    Function.Injective (fun i => single i (b i) : ι → Π₀ i, β i) := fun _ _ H =>
  (((single_eq_single_iff _ _ _ _).mp H).resolve_right fun hb => h _ hb.1).left
#align dfinsupp.single_left_injective Dfinsupp.single_left_injective

@[simp]
theorem single_eq_zero {i : ι} {xi : β i} : single i xi = 0 ↔ xi = 0 := by
  rw [← single_zero i, single_eq_single_iff]
  simp
#align dfinsupp.single_eq_zero Dfinsupp.single_eq_zero

theorem filter_single (p : ι → Prop) [DecidablePred p] (i : ι) (x : β i) :
    (single i x).filter p = if p i then single i x else 0 := by
  ext j
  have := apply_ite (fun x : Π₀ i, β i => x j) (p i) (single i x) 0
  dsimp at this
  rw [filter_apply, this]
  obtain rfl | hij := Decidable.eq_or_ne i j
  · rfl
  · rw [single_eq_of_ne hij, ite_self, ite_self]
#align dfinsupp.filter_single Dfinsupp.filter_single

@[simp]
theorem filter_single_pos {p : ι → Prop} [DecidablePred p] (i : ι) (x : β i) (h : p i) :
    (single i x).filter p = single i x := by rw [filter_single, if_pos h]
#align dfinsupp.filter_single_pos Dfinsupp.filter_single_pos

@[simp]
theorem filter_single_neg {p : ι → Prop} [DecidablePred p] (i : ι) (x : β i) (h : ¬p i) :
    (single i x).filter p = 0 := by rw [filter_single, if_neg h]
#align dfinsupp.filter_single_neg Dfinsupp.filter_single_neg

/-- Equality of sigma types is sufficient (but not necessary) to show equality of `Dfinsupp`s. -/
theorem single_eq_of_sigma_eq {i j} {xi : β i} {xj : β j} (h : (⟨i, xi⟩ : Sigma β) = ⟨j, xj⟩) :
    Dfinsupp.single i xi = Dfinsupp.single j xj := by
  cases h
  rfl
#align dfinsupp.single_eq_of_sigma_eq Dfinsupp.single_eq_of_sigma_eq

@[simp]
theorem equivFunOnFintype_single [Fintype ι] (i : ι) (m : β i) :
    (@Dfinsupp.equivFunOnFintype ι β _ _) (Dfinsupp.single i m) = Pi.single i m := by
  ext x
  dsimp [Pi.single, Function.update]
  simp [Dfinsupp.single_eq_pi_single, @eq_comm _ i]
#align dfinsupp.equiv_fun_on_fintype_single Dfinsupp.equivFunOnFintype_single

@[simp]
theorem equivFunOnFintype_symm_single [Fintype ι] (i : ι) (m : β i) :
    (@Dfinsupp.equivFunOnFintype ι β _ _).symm (Pi.single i m) = Dfinsupp.single i m := by
  ext i'
  simp only [← single_eq_pi_single, equivFunOnFintype_symm_coe]
#align dfinsupp.equiv_fun_on_fintype_symm_single Dfinsupp.equivFunOnFintype_symm_single

/-- Redefine `f i` to be `0`. -/
def erase (i : ι) (x : Π₀ i, β i) : Π₀ i, β i :=
  ⟨fun j ↦ if j = i then 0 else x.1 j,
    x.support'.map fun xs ↦ ⟨xs.1, fun j ↦ (xs.prop j).imp_right (by simp only [·, ite_self])⟩⟩
#align dfinsupp.erase Dfinsupp.erase

@[simp]
theorem erase_apply {i j : ι} {f : Π₀ i, β i} : (f.erase i) j = if j = i then 0 else f j :=
  rfl
#align dfinsupp.erase_apply Dfinsupp.erase_apply

-- @[simp] -- Porting note: simp can prove this
theorem erase_same {i : ι} {f : Π₀ i, β i} : (f.erase i) i = 0 := by simp
#align dfinsupp.erase_same Dfinsupp.erase_same

theorem erase_ne {i i' : ι} {f : Π₀ i, β i} (h : i' ≠ i) : (f.erase i) i' = f i' := by simp [h]
#align dfinsupp.erase_ne Dfinsupp.erase_ne

theorem piecewise_single_erase (x : Π₀ i, β i) (i : ι)
    [∀ i' : ι, Decidable <| (i' ∈ ({i} : Set ι))] : -- Porting note: added Decidable hypothesis
    (single i (x i)).piecewise (x.erase i) {i} = x := by
  ext j; rw [piecewise_apply]; split_ifs with h
  · rw [(id h : j = i), single_eq_same]
  · exact erase_ne h
#align dfinsupp.piecewise_single_erase Dfinsupp.piecewise_single_erase

theorem erase_eq_sub_single {β : ι → Type _} [∀ i, AddGroup (β i)] (f : Π₀ i, β i) (i : ι) :
    f.erase i = f - single i (f i) := by
  ext j
  rcases eq_or_ne i j with (rfl | h)
  · simp
  · simp [erase_ne h.symm, single_eq_of_ne h, @eq_comm _ j, h]
#align dfinsupp.erase_eq_sub_single Dfinsupp.erase_eq_sub_single

@[simp]
theorem erase_zero (i : ι) : erase i (0 : Π₀ i, β i) = 0 :=
  ext fun _ => ite_self _
#align dfinsupp.erase_zero Dfinsupp.erase_zero

@[simp]
theorem filter_ne_eq_erase (f : Π₀ i, β i) (i : ι) : f.filter (· ≠ i) = f.erase i := by
  ext1 j
  simp only [Dfinsupp.filter_apply, Dfinsupp.erase_apply, ite_not]
#align dfinsupp.filter_ne_eq_erase Dfinsupp.filter_ne_eq_erase

@[simp]
theorem filter_ne_eq_erase' (f : Π₀ i, β i) (i : ι) : f.filter ((· ≠ ·) i) = f.erase i := by
  rw [← filter_ne_eq_erase f i]
  congr with j
  exact ne_comm
#align dfinsupp.filter_ne_eq_erase' Dfinsupp.filter_ne_eq_erase'

theorem erase_single (j : ι) (i : ι) (x : β i) :
    (single i x).erase j = if i = j then 0 else single i x := by
  rw [← filter_ne_eq_erase, filter_single, ite_not]
#align dfinsupp.erase_single Dfinsupp.erase_single

@[simp]
theorem erase_single_same (i : ι) (x : β i) : (single i x).erase i = 0 := by
  rw [erase_single, if_pos rfl]
#align dfinsupp.erase_single_same Dfinsupp.erase_single_same

@[simp]
theorem erase_single_ne {i j : ι} (x : β i) (h : i ≠ j) : (single i x).erase j = single i x := by
  rw [erase_single, if_neg h]
#align dfinsupp.erase_single_ne Dfinsupp.erase_single_ne

section Update

variable (f : Π₀ i, β i) (i) (b : β i)

/-- Replace the value of a `Π₀ i, β i` at a given point `i : ι` by a given value `b : β i`.
If `b = 0`, this amounts to removing `i` from the support.
Otherwise, `i` is added to it.

This is the (dependent) finitely-supported version of `Function.update`. -/
def update : Π₀ i, β i :=
  ⟨Function.update f i b,
    f.support'.map fun s =>
      ⟨i ::ₘ s.1, fun j => by
        rcases eq_or_ne i j with (rfl | hi)
        · simp
        · obtain hj | (hj : f j = 0) := s.prop j
          · exact Or.inl (Multiset.mem_cons_of_mem hj)
          · exact Or.inr ((Function.update_noteq hi.symm b _).trans hj)⟩⟩
#align dfinsupp.update Dfinsupp.update

variable (j : ι)

@[simp]
theorem coe_update : (f.update i b : ∀ i : ι, β i) = Function.update f i b :=
  rfl
#align dfinsupp.coe_update Dfinsupp.coe_update

@[simp]
theorem update_self : f.update i (f i) = f := by
  ext
  simp
#align dfinsupp.update_self Dfinsupp.update_self

@[simp]
theorem update_eq_erase : f.update i 0 = f.erase i := by
  ext j
  rcases eq_or_ne i j with (rfl | hi)
  · simp
  · simp [hi.symm]
#align dfinsupp.update_eq_erase Dfinsupp.update_eq_erase

theorem update_eq_single_add_erase {β : ι → Type _} [∀ i, AddZeroClass (β i)] (f : Π₀ i, β i)
    (i : ι) (b : β i) : f.update i b = single i b + f.erase i := by
  ext j
  rcases eq_or_ne i j with (rfl | h)
  · simp
  · simp [Function.update_noteq h.symm, h, erase_ne, h.symm]
#align dfinsupp.update_eq_single_add_erase Dfinsupp.update_eq_single_add_erase

theorem update_eq_erase_add_single {β : ι → Type _} [∀ i, AddZeroClass (β i)] (f : Π₀ i, β i)
    (i : ι) (b : β i) : f.update i b = f.erase i + single i b := by
  ext j
  rcases eq_or_ne i j with (rfl | h)
  · simp
  · simp [Function.update_noteq h.symm, h, erase_ne, h.symm]
#align dfinsupp.update_eq_erase_add_single Dfinsupp.update_eq_erase_add_single

theorem update_eq_sub_add_single {β : ι → Type _} [∀ i, AddGroup (β i)] (f : Π₀ i, β i) (i : ι)
    (b : β i) : f.update i b = f - single i (f i) + single i b := by
  rw [update_eq_erase_add_single f i b, erase_eq_sub_single f i]
#align dfinsupp.update_eq_sub_add_single Dfinsupp.update_eq_sub_add_single

end Update

end Basic

section AddMonoid

variable [∀ i, AddZeroClass (β i)]

@[simp]
theorem single_add (i : ι) (b₁ b₂ : β i) : single i (b₁ + b₂) = single i b₁ + single i b₂ :=
  ext fun i' => by
    by_cases h : i = i'
    · subst h
      simp only [add_apply, single_eq_same]
    · simp only [add_apply, single_eq_of_ne h, zero_add]
#align dfinsupp.single_add Dfinsupp.single_add

@[simp]
theorem erase_add (i : ι) (f₁ f₂ : Π₀ i, β i) : erase i (f₁ + f₂) = erase i f₁ + erase i f₂ :=
  ext fun _ => by simp [ite_zero_add]
#align dfinsupp.erase_add Dfinsupp.erase_add

variable (β)

/-- `Dfinsupp.single` as an `AddMonoidHom`. -/
@[simps]
def singleAddHom (i : ι) : β i →+ Π₀ i, β i
    where
  toFun := single i
  map_zero' := single_zero i
  map_add' := single_add i
#align dfinsupp.single_add_hom Dfinsupp.singleAddHom
#align dfinsupp.single_add_hom_apply Dfinsupp.singleAddHom_apply

/-- `Dfinsupp.erase` as an `AddMonoidHom`. -/
@[simps]
def eraseAddHom (i : ι) : (Π₀ i, β i) →+ Π₀ i, β i
    where
  toFun := erase i
  map_zero' := erase_zero i
  map_add' := erase_add i
#align dfinsupp.erase_add_hom Dfinsupp.eraseAddHom
#align dfinsupp.erase_add_hom_apply Dfinsupp.eraseAddHom_apply

variable {β}

@[simp]
theorem single_neg {β : ι → Type v} [∀ i, AddGroup (β i)] (i : ι) (x : β i) :
    single i (-x) = -single i x :=
  (singleAddHom β i).map_neg x
#align dfinsupp.single_neg Dfinsupp.single_neg

@[simp]
theorem single_sub {β : ι → Type v} [∀ i, AddGroup (β i)] (i : ι) (x y : β i) :
    single i (x - y) = single i x - single i y :=
  (singleAddHom β i).map_sub x y
#align dfinsupp.single_sub Dfinsupp.single_sub

@[simp]
theorem erase_neg {β : ι → Type v} [∀ i, AddGroup (β i)] (i : ι) (f : Π₀ i, β i) :
    (-f).erase i = -f.erase i :=
  (eraseAddHom β i).map_neg f
#align dfinsupp.erase_neg Dfinsupp.erase_neg

@[simp]
theorem erase_sub {β : ι → Type v} [∀ i, AddGroup (β i)] (i : ι) (f g : Π₀ i, β i) :
    (f - g).erase i = f.erase i - g.erase i :=
  (eraseAddHom β i).map_sub f g
#align dfinsupp.erase_sub Dfinsupp.erase_sub

theorem single_add_erase (i : ι) (f : Π₀ i, β i) : single i (f i) + f.erase i = f :=
  ext fun i' =>
    if h : i = i' then by
      subst h; simp only [add_apply, single_apply, erase_apply, add_zero, dite_eq_ite, if_true]
    else by
      simp only [add_apply, single_apply, erase_apply, dif_neg h, if_neg (Ne.symm h), zero_add]
#align dfinsupp.single_add_erase Dfinsupp.single_add_erase

theorem erase_add_single (i : ι) (f : Π₀ i, β i) : f.erase i + single i (f i) = f :=
  ext fun i' =>
    if h : i = i' then by
      subst h; simp only [add_apply, single_apply, erase_apply, zero_add, dite_eq_ite, if_true]
    else by
      simp only [add_apply, single_apply, erase_apply, dif_neg h, if_neg (Ne.symm h), add_zero]
#align dfinsupp.erase_add_single Dfinsupp.erase_add_single

protected theorem induction {p : (Π₀ i, β i) → Prop} (f : Π₀ i, β i) (h0 : p 0)
    (ha : ∀ (i b) (f : Π₀ i, β i), f i = 0 → b ≠ 0 → p f → p (single i b + f)) : p f := by
  cases' f with f s
  induction' s using Trunc.induction_on with s
  cases' s with s H
  induction' s using Multiset.induction_on with i s ih generalizing f
  · have : f = 0 := funext fun i => (H i).resolve_left (Multiset.not_mem_zero _)
    subst this
    exact h0
  have H2 : p (erase i ⟨f, Trunc.mk ⟨i ::ₘ s, H⟩⟩) := by
    dsimp only [erase, Trunc.map, Trunc.bind, Trunc.liftOn, Trunc.lift_mk,
      Function.comp, Subtype.coe_mk]
    have H2 : ∀ j, j ∈ s ∨ ite (j = i) 0 (f j) = 0 := by
      intro j
      cases' H j with H2 H2
      · cases' Multiset.mem_cons.1 H2 with H3 H3
        · right; exact if_pos H3
        · left; exact H3
      right
      split_ifs <;> [rfl; exact H2]
    have H3 : ∀ aux, (⟨fun j : ι => ite (j = i) 0 (f j), Trunc.mk ⟨i ::ₘ s, aux⟩⟩ : Π₀ i, β i) =
        ⟨fun j : ι => ite (j = i) 0 (f j), Trunc.mk ⟨s, H2⟩⟩ :=
      fun _ ↦ ext fun _ => rfl
    rw [H3]
    apply ih
  have H3 : single i _ + _ = (⟨f, Trunc.mk ⟨i ::ₘ s, H⟩⟩ : Π₀ i, β i) := single_add_erase _ _
  rw [← H3]
  change p (single i (f i) + _)
  cases' Classical.em (f i = 0) with h h
  · rw [h, single_zero, zero_add]
    exact H2
  refine' ha _ _ _ _ h H2
  rw [erase_same]
#align dfinsupp.induction Dfinsupp.induction

theorem induction₂ {p : (Π₀ i, β i) → Prop} (f : Π₀ i, β i) (h0 : p 0)
    (ha : ∀ (i b) (f : Π₀ i, β i), f i = 0 → b ≠ 0 → p f → p (f + single i b)) : p f :=
  Dfinsupp.induction f h0 fun i b f h1 h2 h3 =>
    have h4 : f + single i b = single i b + f := by
      ext j; by_cases H : i = j
      · subst H
        simp [h1]
      · simp [H]
    Eq.recOn h4 <| ha i b f h1 h2 h3
#align dfinsupp.induction₂ Dfinsupp.induction₂

@[simp]
theorem add_closure_iUnion_range_single :
    AddSubmonoid.closure (⋃ i : ι, Set.range (single i : β i → Π₀ i, β i)) = ⊤ :=
  top_unique fun x _ => by
    apply Dfinsupp.induction x
    exact AddSubmonoid.zero_mem _
    exact fun a b f _ _ hf =>
      AddSubmonoid.add_mem _
        (AddSubmonoid.subset_closure <| Set.mem_iUnion.2 ⟨a, Set.mem_range_self _⟩) hf
#align dfinsupp.add_closure_Union_range_single Dfinsupp.add_closure_iUnion_range_single

/-- If two additive homomorphisms from `Π₀ i, β i` are equal on each `single a b`, then
they are equal. -/
theorem addHom_ext {γ : Type w} [AddZeroClass γ] ⦃f g : (Π₀ i, β i) →+ γ⦄
    (H : ∀ (i : ι) (y : β i), f (single i y) = g (single i y)) : f = g := by
  refine' AddMonoidHom.eq_of_eqOn_denseM add_closure_iUnion_range_single fun f hf => _
  simp only [Set.mem_iUnion, Set.mem_range] at hf
  rcases hf with ⟨x, y, rfl⟩
  apply H
#align dfinsupp.add_hom_ext Dfinsupp.addHom_ext

/-- If two additive homomorphisms from `Π₀ i, β i` are equal on each `single a b`, then
they are equal.

See note [partially-applied ext lemmas]. -/
@[ext]
theorem addHom_ext' {γ : Type w} [AddZeroClass γ] ⦃f g : (Π₀ i, β i) →+ γ⦄
    (H : ∀ x, f.comp (singleAddHom β x) = g.comp (singleAddHom β x)) : f = g :=
  addHom_ext fun x => FunLike.congr_fun (H x)
#align dfinsupp.add_hom_ext' Dfinsupp.addHom_ext'

end AddMonoid

@[simp]
theorem mk_add [∀ i, AddZeroClass (β i)] {s : Finset ι} {x y : ∀ i : (↑s : Set ι), β i} :
    mk s (x + y) = mk s x + mk s y :=
  ext fun i => by simp only [add_apply, mk_apply]; split_ifs <;> [rfl; rw [zero_add]]
#align dfinsupp.mk_add Dfinsupp.mk_add

@[simp]
theorem mk_zero [∀ i, Zero (β i)] {s : Finset ι} : mk s (0 : ∀ i : (↑s : Set ι), β i.1) = 0 :=
  ext fun i => by simp only [mk_apply]; split_ifs <;> rfl
#align dfinsupp.mk_zero Dfinsupp.mk_zero

@[simp]
theorem mk_neg [∀ i, AddGroup (β i)] {s : Finset ι} {x : ∀ i : (↑s : Set ι), β i.1} :
    mk s (-x) = -mk s x :=
  ext fun i => by simp only [neg_apply, mk_apply]; split_ifs <;> [rfl; rw [neg_zero]]
#align dfinsupp.mk_neg Dfinsupp.mk_neg

@[simp]
theorem mk_sub [∀ i, AddGroup (β i)] {s : Finset ι} {x y : ∀ i : (↑s : Set ι), β i.1} :
    mk s (x - y) = mk s x - mk s y :=
  ext fun i => by simp only [sub_apply, mk_apply]; split_ifs <;> [rfl; rw [sub_zero]]
#align dfinsupp.mk_sub Dfinsupp.mk_sub

/-- If `s` is a subset of `ι` then `mk_addGroupHom s` is the canonical additive
group homomorphism from $\prod_{i\in s}\beta_i$ to $\prod_{\mathtt{i : \iota}}\beta_i.$-/
def mkAddGroupHom [∀ i, AddGroup (β i)] (s : Finset ι) : (∀ i : (s : Set ι), β ↑i) →+ Π₀ i : ι, β i
    where
  toFun := mk s
  map_zero' := mk_zero
  map_add' _ _ := mk_add
#align dfinsupp.mk_add_group_hom Dfinsupp.mkAddGroupHom

section

variable [Monoid γ] [∀ i, AddMonoid (β i)] [∀ i, DistribMulAction γ (β i)]

@[simp]
theorem mk_smul {s : Finset ι} (c : γ) (x : ∀ i : (↑s : Set ι), β (i : ι)) :
    mk s (c • x) = c • mk s x :=
  ext fun i => by simp only [smul_apply, mk_apply]; split_ifs <;> [rfl; rw [smul_zero]]
#align dfinsupp.mk_smul Dfinsupp.mk_smul

@[simp]
theorem single_smul {i : ι} (c : γ) (x : β i) : single i (c • x) = c • single i x :=
  ext fun i => by
    simp only [smul_apply, single_apply]
    split_ifs with h
    · cases h; rfl
    · rw [smul_zero]
#align dfinsupp.single_smul Dfinsupp.single_smul

end

section SupportBasic

variable [∀ i, Zero (β i)] [∀ (i) (x : β i), Decidable (x ≠ 0)]

/-- Set `{i | f x ≠ 0}` as a `Finset`. -/
def support (f : Π₀ i, β i) : Finset ι :=
  (f.support'.lift fun xs => (Multiset.toFinset xs.1).filter fun i => f i ≠ 0) <| by
    rintro ⟨sx, hx⟩ ⟨sy, hy⟩
    dsimp only [Subtype.coe_mk, toFun_eq_coe] at *
    ext i; constructor
    · intro H
      rcases Finset.mem_filter.1 H with ⟨_, h⟩
      exact Finset.mem_filter.2 ⟨Multiset.mem_toFinset.2 <| (hy i).resolve_right h, h⟩
    · intro H
      rcases Finset.mem_filter.1 H with ⟨_, h⟩
      exact Finset.mem_filter.2 ⟨Multiset.mem_toFinset.2 <| (hx i).resolve_right h, h⟩
#align dfinsupp.support Dfinsupp.support

@[simp]
theorem support_mk_subset {s : Finset ι} {x : ∀ i : (↑s : Set ι), β i.1} : (mk s x).support ⊆ s :=
  fun _ H => Multiset.mem_toFinset.1 (Finset.mem_filter.1 H).1
#align dfinsupp.support_mk_subset Dfinsupp.support_mk_subset

@[simp]
theorem support_mk'_subset {f : ∀ i, β i} {s : Multiset ι} {h} :
    (mk' f <| Trunc.mk ⟨s, h⟩).support ⊆ s.toFinset := fun i H =>
  Multiset.mem_toFinset.1 <| by simpa using (Finset.mem_filter.1 H).1
#align dfinsupp.support_mk'_subset Dfinsupp.support_mk'_subset

@[simp]
theorem mem_support_toFun (f : Π₀ i, β i) (i) : i ∈ f.support ↔ f i ≠ 0 := by
  cases' f with f s
  induction' s using Trunc.induction_on with s
  dsimp only [support, Trunc.lift_mk]
  rw [Finset.mem_filter, Multiset.mem_toFinset, coe_mk']
  exact and_iff_right_of_imp (s.prop i).resolve_right
#align dfinsupp.mem_support_to_fun Dfinsupp.mem_support_toFun

theorem eq_mk_support (f : Π₀ i, β i) : f = mk f.support fun i => f i := by
  change f = mk f.support fun i => f i.1
  ext i
  by_cases h : f i ≠ 0 <;> [skip; rw [not_not] at h] <;> simp [h]
#align dfinsupp.eq_mk_support Dfinsupp.eq_mk_support

@[simp]
theorem support_zero : (0 : Π₀ i, β i).support = ∅ :=
  rfl
#align dfinsupp.support_zero Dfinsupp.support_zero

theorem mem_support_iff {f : Π₀ i, β i} {i : ι} : i ∈ f.support ↔ f i ≠ 0 :=
  f.mem_support_toFun _
#align dfinsupp.mem_support_iff Dfinsupp.mem_support_iff

theorem not_mem_support_iff {f : Π₀ i, β i} {i : ι} : i ∉ f.support ↔ f i = 0 :=
  not_iff_comm.1 mem_support_iff.symm
#align dfinsupp.not_mem_support_iff Dfinsupp.not_mem_support_iff

@[simp]
theorem support_eq_empty {f : Π₀ i, β i} : f.support = ∅ ↔ f = 0 :=
  ⟨fun H => ext <| by simpa [Finset.ext_iff] using H, by simp (config := { contextual := true })⟩
#align dfinsupp.support_eq_empty Dfinsupp.support_eq_empty

instance decidableZero : DecidablePred (Eq (0 : Π₀ i, β i)) := fun _ =>
  decidable_of_iff _ <| support_eq_empty.trans eq_comm
#align dfinsupp.decidable_zero Dfinsupp.decidableZero

/- ./././Mathport/Syntax/Translate/Basic.lean:632:2:
  warning: expanding binder collection (i «expr ∉ » s) -/
theorem support_subset_iff {s : Set ι} {f : Π₀ i, β i} :
    ↑f.support ⊆ s ↔ ∀ (i) (_ : i ∉ s), f i = 0 := by
  simp [Set.subset_def]; exact forall_congr' fun i => not_imp_comm
#align dfinsupp.support_subset_iff Dfinsupp.support_subset_iff

theorem support_single_ne_zero {i : ι} {b : β i} (hb : b ≠ 0) : (single i b).support = {i} := by
  ext j; by_cases h : i = j
  · subst h
    simp [hb]
  simp [Ne.symm h, h]
#align dfinsupp.support_single_ne_zero Dfinsupp.support_single_ne_zero

theorem support_single_subset {i : ι} {b : β i} : (single i b).support ⊆ {i} :=
  support_mk'_subset
#align dfinsupp.support_single_subset Dfinsupp.support_single_subset

section MapRangeAndZipWith

variable [∀ i, Zero (β₁ i)] [∀ i, Zero (β₂ i)]

theorem mapRange_def [∀ (i) (x : β₁ i), Decidable (x ≠ 0)] {f : ∀ i, β₁ i → β₂ i}
    {hf : ∀ i, f i 0 = 0} {g : Π₀ i, β₁ i} :
    mapRange f hf g = mk g.support fun i => f i.1 (g i.1) := by
  ext i
  by_cases h : g i ≠ 0 <;> simp at h <;> simp [h, hf]
#align dfinsupp.map_range_def Dfinsupp.mapRange_def

@[simp]
theorem mapRange_single {f : ∀ i, β₁ i → β₂ i} {hf : ∀ i, f i 0 = 0} {i : ι} {b : β₁ i} :
    mapRange f hf (single i b) = single i (f i b) :=
  Dfinsupp.ext fun i' => by
    by_cases h : i = i'
    · subst i'
      simp
    · simp [h, hf]
#align dfinsupp.map_range_single Dfinsupp.mapRange_single

variable [∀ (i) (x : β₁ i), Decidable (x ≠ 0)] [∀ (i) (x : β₂ i), Decidable (x ≠ 0)]

theorem support_mapRange {f : ∀ i, β₁ i → β₂ i} {hf : ∀ i, f i 0 = 0} {g : Π₀ i, β₁ i} :
    (mapRange f hf g).support ⊆ g.support := by simp [mapRange_def]
#align dfinsupp.support_map_range Dfinsupp.support_mapRange

theorem zipWith_def {ι : Type u} {β : ι → Type v} {β₁ : ι → Type v₁} {β₂ : ι → Type v₂}
    [dec : DecidableEq ι] [∀ i : ι, Zero (β i)] [∀ i : ι, Zero (β₁ i)] [∀ i : ι, Zero (β₂ i)]
    [∀ (i : ι) (x : β₁ i), Decidable (x ≠ 0)] [∀ (i : ι) (x : β₂ i), Decidable (x ≠ 0)]
    {f : ∀ i, β₁ i → β₂ i → β i} {hf : ∀ i, f i 0 0 = 0} {g₁ : Π₀ i, β₁ i} {g₂ : Π₀ i, β₂ i} :
    zipWith f hf g₁ g₂ = mk (g₁.support ∪ g₂.support) fun i => f i.1 (g₁ i.1) (g₂ i.1) := by
  ext i
  by_cases h1 : g₁ i ≠ 0 <;> by_cases h2 : g₂ i ≠ 0 <;> simp only [not_not, Ne.def] at h1 h2 <;>
    simp [h1, h2, hf]
#align dfinsupp.zip_with_def Dfinsupp.zipWith_def

theorem support_zipWith {f : ∀ i, β₁ i → β₂ i → β i} {hf : ∀ i, f i 0 0 = 0} {g₁ : Π₀ i, β₁ i}
    {g₂ : Π₀ i, β₂ i} : (zipWith f hf g₁ g₂).support ⊆ g₁.support ∪ g₂.support := by
  simp [zipWith_def]
#align dfinsupp.support_zip_with Dfinsupp.support_zipWith

end MapRangeAndZipWith

theorem erase_def (i : ι) (f : Π₀ i, β i) : f.erase i = mk (f.support.erase i) fun j => f j.1 := by
  ext j
  by_cases h1 : j = i <;> by_cases h2 : f j ≠ 0 <;> simp at h2 <;> simp [h1, h2]
#align dfinsupp.erase_def Dfinsupp.erase_def

@[simp]
theorem support_erase (i : ι) (f : Π₀ i, β i) : (f.erase i).support = f.support.erase i := by
  ext j
  by_cases h1 : j = i
  simp [h1]
  by_cases h2 : f j ≠ 0 <;> simp at h2 <;> simp [h1, h2]
#align dfinsupp.support_erase Dfinsupp.support_erase

theorem support_update_ne_zero (f : Π₀ i, β i) (i : ι) {b : β i} (h : b ≠ 0) :
    support (f.update i b) = insert i f.support := by
  ext j
  rcases eq_or_ne i j with (rfl | hi)
  · simp [h]
  · simp [hi.symm]
#align dfinsupp.support_update_ne_zero Dfinsupp.support_update_ne_zero

theorem support_update (f : Π₀ i, β i) (i : ι) (b : β i) [Decidable (b = 0)] :
    support (f.update i b) = if b = 0 then support (f.erase i) else insert i f.support := by
  ext j
  split_ifs with hb
  · subst hb
    simp [update_eq_erase, support_erase]
  · rw [support_update_ne_zero f _ hb]
#align dfinsupp.support_update Dfinsupp.support_update

section FilterAndSubtypeDomain

variable {p : ι → Prop} [DecidablePred p]

theorem filter_def (f : Π₀ i, β i) : f.filter p = mk (f.support.filter p) fun i => f i.1 := by
  ext i; by_cases h1 : p i <;> by_cases h2 : f i ≠ 0 <;> simp at h2 <;> simp [h1, h2]
#align dfinsupp.filter_def Dfinsupp.filter_def

@[simp]
theorem support_filter (f : Π₀ i, β i) : (f.filter p).support = f.support.filter p := by
  ext i; by_cases h : p i <;> simp [h]
#align dfinsupp.support_filter Dfinsupp.support_filter

theorem subtypeDomain_def (f : Π₀ i, β i) :
    f.subtypeDomain p = mk (f.support.subtype p) fun i => f i := by
  ext i; by_cases h2 : f i ≠ 0 <;> try simp at h2; dsimp; simp [h2]
#align dfinsupp.subtype_domain_def Dfinsupp.subtypeDomain_def

@[simp, nolint simpNF] -- Porting note: simpNF claims that LHS does not simplify, but it does
theorem support_subtypeDomain {f : Π₀ i, β i} :
    (subtypeDomain p f).support = f.support.subtype p := by
  ext i
  simp
#align dfinsupp.support_subtype_domain Dfinsupp.support_subtypeDomain

end FilterAndSubtypeDomain

end SupportBasic

theorem support_add [∀ i, AddZeroClass (β i)] [∀ (i) (x : β i), Decidable (x ≠ 0)]
    {g₁ g₂ : Π₀ i, β i} : (g₁ + g₂).support ⊆ g₁.support ∪ g₂.support :=
  support_zipWith
#align dfinsupp.support_add Dfinsupp.support_add

@[simp]
theorem support_neg [∀ i, AddGroup (β i)] [∀ (i) (x : β i), Decidable (x ≠ 0)] {f : Π₀ i, β i} :
    support (-f) = support f := by ext i; simp
#align dfinsupp.support_neg Dfinsupp.support_neg

theorem support_smul {γ : Type w} [Semiring γ] [∀ i, AddCommMonoid (β i)] [∀ i, Module γ (β i)]
    [∀ (i : ι) (x : β i), Decidable (x ≠ 0)] (b : γ) (v : Π₀ i, β i) :
    (b • v).support ⊆ v.support :=
  support_mapRange
#align dfinsupp.support_smul Dfinsupp.support_smul

instance [∀ i, Zero (β i)] [∀ i, DecidableEq (β i)] : DecidableEq (Π₀ i, β i) := fun f g =>
  decidable_of_iff (f.support = g.support ∧ ∀ i ∈ f.support, f i = g i)
    ⟨fun ⟨h₁, h₂⟩ => ext fun i => if h : i ∈ f.support then h₂ i h else by
      have hf : f i = 0 := by rwa [mem_support_iff, not_not] at h
      have hg : g i = 0 := by rwa [h₁, mem_support_iff, not_not] at h
      rw [hf, hg],
     by rintro rfl; simp⟩

section Equiv

open Finset

variable {κ : Type _}

/-- Reindexing (and possibly removing) terms of a dfinsupp.-/
noncomputable def comapDomain [∀ i, Zero (β i)] (h : κ → ι) (hh : Function.Injective h)
    (f : Π₀ i, β i) : Π₀ k, β (h k) where
  toFun x := f (h x)
  support' :=
    f.support'.map fun s =>
      ⟨((Multiset.toFinset s.1).preimage h (hh.injOn _)).val, fun x =>
        (s.prop (h x)).imp_left fun hx => mem_preimage.mpr <| Multiset.mem_toFinset.mpr hx⟩
#align dfinsupp.comap_domain Dfinsupp.comapDomain

@[simp]
theorem comapDomain_apply [∀ i, Zero (β i)] (h : κ → ι) (hh : Function.Injective h) (f : Π₀ i, β i)
    (k : κ) : comapDomain h hh f k = f (h k) :=
  rfl
#align dfinsupp.comap_domain_apply Dfinsupp.comapDomain_apply

@[simp]
theorem comapDomain_zero [∀ i, Zero (β i)] (h : κ → ι) (hh : Function.Injective h) :
    comapDomain h hh (0 : Π₀ i, β i) = 0 := by
  ext
  rw [zero_apply, comapDomain_apply, zero_apply]
#align dfinsupp.comap_domain_zero Dfinsupp.comapDomain_zero

@[simp]
theorem comapDomain_add [∀ i, AddZeroClass (β i)] (h : κ → ι) (hh : Function.Injective h)
    (f g : Π₀ i, β i) : comapDomain h hh (f + g) = comapDomain h hh f + comapDomain h hh g := by
  ext
  rw [add_apply, comapDomain_apply, comapDomain_apply, comapDomain_apply, add_apply]
#align dfinsupp.comap_domain_add Dfinsupp.comapDomain_add

@[simp]
theorem comapDomain_smul [Monoid γ] [∀ i, AddMonoid (β i)] [∀ i, DistribMulAction γ (β i)]
    (h : κ → ι) (hh : Function.Injective h) (r : γ) (f : Π₀ i, β i) :
    comapDomain h hh (r • f) = r • comapDomain h hh f := by
  ext
  rw [smul_apply, comapDomain_apply, smul_apply, comapDomain_apply]
#align dfinsupp.comap_domain_smul Dfinsupp.comapDomain_smul

@[simp]
theorem comapDomain_single [DecidableEq κ] [∀ i, Zero (β i)] (h : κ → ι) (hh : Function.Injective h)
    (k : κ) (x : β (h k)) : comapDomain h hh (single (h k) x) = single k x := by
  ext i
  rw [comapDomain_apply]
  obtain rfl | hik := Decidable.eq_or_ne i k
  · rw [single_eq_same, single_eq_same]
  · rw [single_eq_of_ne hik.symm, single_eq_of_ne (hh.ne hik.symm)]
#align dfinsupp.comap_domain_single Dfinsupp.comapDomain_single

/-- A computable version of comap_domain when an explicit left inverse is provided.-/
def comapDomain' [∀ i, Zero (β i)] (h : κ → ι) {h' : ι → κ} (hh' : Function.LeftInverse h' h)
    (f : Π₀ i, β i) : Π₀ k, β (h k) where
  toFun x := f (h x)
  support' :=
    f.support'.map fun s =>
      ⟨Multiset.map h' s.1, fun x =>
        (s.prop (h x)).imp_left fun hx => Multiset.mem_map.mpr ⟨_, hx, hh' _⟩⟩
#align dfinsupp.comap_domain' Dfinsupp.comapDomain'

@[simp]
theorem comapDomain'_apply [∀ i, Zero (β i)] (h : κ → ι) {h' : ι → κ}
    (hh' : Function.LeftInverse h' h) (f : Π₀ i, β i) (k : κ) : comapDomain' h hh' f k = f (h k) :=
  rfl
#align dfinsupp.comap_domain'_apply Dfinsupp.comapDomain'_apply

@[simp]
theorem comapDomain'_zero [∀ i, Zero (β i)] (h : κ → ι) {h' : ι → κ}
    (hh' : Function.LeftInverse h' h) : comapDomain' h hh' (0 : Π₀ i, β i) = 0 := by
  ext
  rw [zero_apply, comapDomain'_apply, zero_apply]
#align dfinsupp.comap_domain'_zero Dfinsupp.comapDomain'_zero

@[simp]
theorem comapDomain'_add [∀ i, AddZeroClass (β i)] (h : κ → ι) {h' : ι → κ}
    (hh' : Function.LeftInverse h' h) (f g : Π₀ i, β i) :
    comapDomain' h hh' (f + g) = comapDomain' h hh' f + comapDomain' h hh' g := by
  ext
  rw [add_apply, comapDomain'_apply, comapDomain'_apply, comapDomain'_apply, add_apply]
#align dfinsupp.comap_domain'_add Dfinsupp.comapDomain'_add

@[simp]
theorem comapDomain'_smul [Monoid γ] [∀ i, AddMonoid (β i)] [∀ i, DistribMulAction γ (β i)]
    (h : κ → ι) {h' : ι → κ} (hh' : Function.LeftInverse h' h) (r : γ) (f : Π₀ i, β i) :
    comapDomain' h hh' (r • f) = r • comapDomain' h hh' f := by
  ext
  rw [smul_apply, comapDomain'_apply, smul_apply, comapDomain'_apply]
#align dfinsupp.comap_domain'_smul Dfinsupp.comapDomain'_smul

@[simp]
theorem comapDomain'_single [DecidableEq ι] [DecidableEq κ] [∀ i, Zero (β i)] (h : κ → ι)
    {h' : ι → κ} (hh' : Function.LeftInverse h' h) (k : κ) (x : β (h k)) :
    comapDomain' h hh' (single (h k) x) = single k x := by
  ext i
  rw [comapDomain'_apply]
  obtain rfl | hik := Decidable.eq_or_ne i k
  · rw [single_eq_same, single_eq_same]
  · rw [single_eq_of_ne hik.symm, single_eq_of_ne (hh'.injective.ne hik.symm)]
#align dfinsupp.comap_domain'_single Dfinsupp.comapDomain'_single

/-- Reindexing terms of a dfinsupp.

This is the dfinsupp version of `Equiv.piCongrLeft'`. -/
@[simps apply]
def equivCongrLeft [∀ i, Zero (β i)] (h : ι ≃ κ) : (Π₀ i, β i) ≃ Π₀ k, β (h.symm k)
    where
  toFun := comapDomain' h.symm h.right_inv
  invFun f :=
    mapRange (fun i => Equiv.cast <| congr_arg β <| h.symm_apply_apply i)
      (fun i => (Equiv.cast_eq_iff_heq _).mpr <| by rw [Equiv.symm_apply_apply])
      (@comapDomain' _ _ _ _ h _ h.left_inv f)
  left_inv f := by
    ext i
    rw [mapRange_apply, comapDomain'_apply, comapDomain'_apply, Equiv.cast_eq_iff_heq,
      h.symm_apply_apply]
  right_inv f := by
    ext k
    rw [comapDomain'_apply, mapRange_apply, comapDomain'_apply, Equiv.cast_eq_iff_heq,
      h.apply_symm_apply]
#align dfinsupp.equiv_congr_left Dfinsupp.equivCongrLeft
#align dfinsupp.equiv_congr_left_apply Dfinsupp.equivCongrLeft_apply

section SigmaCurry

variable {α : ι → Type _} {δ : ∀ i, α i → Type v}

-- lean can't find these instances -- Porting note: but Lean 4 can!!!
instance hasAdd₂ [∀ i j, AddZeroClass (δ i j)] : Add (Π₀ (i : ι) (j : α i), δ i j) :=
  inferInstance
  -- @Dfinsupp.hasAdd ι (fun i => Π₀ j, δ i j) _
#align dfinsupp.has_add₂ Dfinsupp.hasAdd₂

instance addZeroClass₂ [∀ i j, AddZeroClass (δ i j)] : AddZeroClass (Π₀ (i : ι) (j : α i), δ i j) :=
  inferInstance
  -- @Dfinsupp.addZeroClass ι (fun i => Π₀ j, δ i j) _
#align dfinsupp.add_zero_class₂ Dfinsupp.addZeroClass₂

instance addMonoid₂ [∀ i j, AddMonoid (δ i j)] : AddMonoid (Π₀ (i : ι) (j : α i), δ i j) :=
  inferInstance
  -- @Dfinsupp.addMonoid ι (fun i => Π₀ j, δ i j) _
#align dfinsupp.add_monoid₂ Dfinsupp.addMonoid₂

instance distribMulAction₂ [Monoid γ] [∀ i j, AddMonoid (δ i j)]
    [∀ i j, DistribMulAction γ (δ i j)] : DistribMulAction γ (Π₀ (i : ι) (j : α i), δ i j) :=
  @Dfinsupp.distribMulAction ι _ (fun i => Π₀ j, δ i j) _ _ _
#align dfinsupp.distrib_mul_action₂ Dfinsupp.distribMulAction₂

/-- The natural map between `Π₀ (i : Σ i, α i), δ i.1 i.2` and `Π₀ i (j : α i), δ i j`.  -/
<<<<<<< HEAD
def sigmaCurry [∀ i j, Zero (δ i j)] (f : Π₀ (i : Σ _, _), δ i.1 i.2) :
    Π₀ (i) (j), δ i j where
  toFun := fun i ↦
  { toFun := fun j ↦ f ⟨i, j⟩,
    support' := f.support'.map (fun ⟨m, hm⟩ ↦
      ⟨m.filterMap (fun ⟨i', j'⟩ ↦ if h : i' = i then some $ h.rec j' else none),
        fun j ↦ (hm ⟨i, j⟩).imp_left (fun h ↦ (m.mem_filterMap _).mpr ⟨⟨i, j⟩, h, dif_pos rfl⟩)⟩) }
  support' := f.support'.map (fun ⟨m, hm⟩ ↦
    ⟨m.map Sigma.fst, fun i ↦ Decidable.or_iff_not_imp_left.mpr (fun h ↦ Dfinsupp.ext
      (fun j ↦ (hm ⟨i, j⟩).resolve_left (fun H ↦ (Multiset.mem_map.not.mp h) ⟨⟨i, j⟩, H, rfl⟩)))⟩)

@[simp]
theorem sigmaCurry_apply [∀ i j, Zero (δ i j)] (f : Π₀ (i : Σ _, _), δ i.1 i.2) (i : ι) (j : α i) :
    sigmaCurry f i j = f ⟨i, j⟩ :=
  rfl
#align dfinsupp.sigma_curry_apply Dfinsupp.sigmaCurry_apply

@[simp]
theorem sigmaCurry_zero [∀ i j, Zero (δ i j)] :
    sigmaCurry (0 : Π₀ (i : Σ _, _), δ i.1 i.2) = 0 :=
=======
noncomputable def sigmaCurry [∀ i j, Zero (δ i j)] (f : Π₀ i : Σi, _, δ i.1 i.2) :
    Π₀ (i) (j), δ i j := by
  classical!
  exact mk (f.support.image fun i => i.1) fun i =>
    mk (f.support.preimage (⟨i, ·⟩) $ sigma_mk_injective.injOn _) fun j => f ⟨i, j⟩
#align dfinsupp.sigma_curry Dfinsupp.sigmaCurry

@[simp]
theorem sigmaCurry_apply [∀ i j, Zero (δ i j)] (f : Π₀ i : Σi, _, δ i.1 i.2) (i : ι) (j : α i) :
    sigmaCurry f i j = f ⟨i, j⟩ := by
  classical! -- Porting note: added
  dsimp only [sigmaCurry]; by_cases h : f ⟨i, j⟩ = 0
  · rw [h]
    rw [mk_apply (dec := fun a b ↦ Classical.propDecidable (a = b))]
    split_ifs
    · rw [mk_apply (dec := fun a b ↦ Classical.propDecidable (a = b))]
      split_ifs
      · exact h
      · rfl
    · rfl
  · rw [mk_of_mem (dec := fun a b ↦ Classical.propDecidable (a = b)) ?h₁,
        mk_of_mem (dec := fun a b ↦ Classical.propDecidable (a = b))]
    case h₁ =>
      rw [@mem_image _ _ (fun a b ↦ Classical.propDecidable (a = b))]
      refine' ⟨⟨i, j⟩, _, rfl⟩
      convert (mem_support_toFun f _).2 h
    · rw [mem_preimage]
      convert (mem_support_toFun f _).2 h
#align dfinsupp.sigma_curry_apply Dfinsupp.sigmaCurry_apply

@[simp]
theorem sigmaCurry_zero [∀ i j, Zero (δ i j)] : sigmaCurry (0 : Π₀ i : Σi, _, δ i.1 i.2) = 0 := by
  ext i j
  rw [sigmaCurry_apply]
>>>>>>> 6ac87310
  rfl
#align dfinsupp.sigma_curry_zero Dfinsupp.sigmaCurry_zero

@[simp]
<<<<<<< HEAD
theorem sigmaCurry_add [∀ i j, AddZeroClass (δ i j)] (f g : Π₀ (i : Σ _, _), δ i.1 i.2) :
    sigmaCurry (f + g) = sigmaCurry f + sigmaCurry g := by
  ext (i j)
  rfl
=======
theorem sigmaCurry_add [∀ i j, AddZeroClass (δ i j)] (f g : Π₀ i : Σi, α i, δ i.1 i.2) :
    @sigmaCurry _ _ δ _ (f + g) = @sigmaCurry _ _ δ _ f + @sigmaCurry ι α δ _ g := by
  ext i j
  rw [@add_apply _ (fun i => Π₀ j, δ i j) _ (sigmaCurry _), add_apply, sigmaCurry_apply,
    sigmaCurry_apply, sigmaCurry_apply, add_apply]
>>>>>>> 6ac87310
#align dfinsupp.sigma_curry_add Dfinsupp.sigmaCurry_add

@[simp]
theorem sigmaCurry_smul [Monoid γ] [∀ i j, AddMonoid (δ i j)] [∀ i j, DistribMulAction γ (δ i j)]
<<<<<<< HEAD
    (r : γ) (f : Π₀ (i : Σ _, _), δ i.1 i.2) :
    sigmaCurry (r • f) = r • sigmaCurry f := by
  ext (i j)
  rfl
=======
    (r : γ) (f : Π₀ i : Σi, α i, δ i.1 i.2) :
    @sigmaCurry _ _ δ _ (r • f) = r • @sigmaCurry _ _ δ _ f := by
  ext i j
  rw [@smul_apply _ _ (fun i => Π₀ j, δ i j) _ _ _ _ (sigmaCurry _), smul_apply, sigmaCurry_apply,
    sigmaCurry_apply, smul_apply]
>>>>>>> 6ac87310
#align dfinsupp.sigma_curry_smul Dfinsupp.sigmaCurry_smul

@[simp]
theorem sigmaCurry_single [∀ i, DecidableEq (α i)] [∀ i j, Zero (δ i j)]
    (ij : Σ i, α i) (x : δ ij.1 ij.2) :
    sigmaCurry (single ij x) = single ij.1 (single ij.2 x : Π₀ j, δ ij.1 j) := by
  obtain ⟨i, j⟩ := ij
  ext i' j'
  dsimp only
  rw [sigmaCurry_apply]
  obtain rfl | hi := eq_or_ne i i'
  · rw [single_eq_same]
    obtain rfl | hj := eq_or_ne j j'
    · rw [single_eq_same, single_eq_same]
    · rw [single_eq_of_ne, single_eq_of_ne hj]
      simpa using hj
  · rw [single_eq_of_ne, single_eq_of_ne hi, zero_apply]
    simp [hi]
#align dfinsupp.sigma_curry_single Dfinsupp.sigmaCurry_single

/- ./././Mathport/Syntax/Translate/Expr.lean:107:6: warning: expanding binder group (i j) -/
/-- The natural map between `Π₀ i (j : α i), δ i j` and `Π₀ (i : Σ i, α i), δ i.1 i.2`, inverse of
`curry`.-/
def sigmaUncurry [∀ i j, Zero (δ i j)]
    [∀ i, DecidableEq (α i)] [∀ i j (x : δ i j), Decidable (x ≠ 0)]
    (f : Π₀ (i) (j), δ i j) :
    Π₀ i : Σi, _, δ i.1 i.2 where
  toFun i := f i.1 i.2
  support' := f.support'.map fun s => ⟨Multiset.bind s.1 fun i =>
    ((f i).support.map ⟨Sigma.mk i, sigma_mk_injective⟩).val, fun i => by
      simp_rw [Multiset.mem_bind, map_val, Multiset.mem_map, Function.Embedding.coeFn_mk, ←
        Finset.mem_def, mem_support_toFun]
      obtain hi | (hi : f i.1 = 0) := s.prop i.1
      · by_cases hi' : f i.1 i.2 = 0
        · exact Or.inr hi'
        · exact Or.inl ⟨_, hi, i.2, hi', Sigma.eta _⟩
      · right
        rw [hi, zero_apply]⟩
#align dfinsupp.sigma_uncurry Dfinsupp.sigmaUncurry

/- ./././Mathport/Syntax/Translate/Expr.lean:107:6: warning: expanding binder group (i j) -/
@[simp]
theorem sigmaUncurry_apply [∀ i j, Zero (δ i j)]
    [∀ i, DecidableEq (α i)] [∀ i j (x : δ i j), Decidable (x ≠ 0)]
    (f : Π₀ (i) (j), δ i j) (i : ι) (j : α i) :
    sigmaUncurry f ⟨i, j⟩ = f i j :=
  rfl
#align dfinsupp.sigma_uncurry_apply Dfinsupp.sigmaUncurry_apply

/- ./././Mathport/Syntax/Translate/Expr.lean:107:6: warning: expanding binder group (i j) -/
@[simp]
theorem sigmaUncurry_zero [∀ i j, Zero (δ i j)]
    [∀ i, DecidableEq (α i)] [∀ i j (x : δ i j), Decidable (x ≠ 0)] :
    sigmaUncurry (0 : Π₀ (i) (j), δ i j) = 0 :=
  rfl
#align dfinsupp.sigma_uncurry_zero Dfinsupp.sigmaUncurry_zero

/- ./././Mathport/Syntax/Translate/Expr.lean:107:6: warning: expanding binder group (i j) -/
@[simp]
theorem sigmaUncurry_add [∀ i j, AddZeroClass (δ i j)]
    [∀ i, DecidableEq (α i)] [∀ i j (x : δ i j), Decidable (x ≠ 0)]
    (f g : Π₀ (i) (j), δ i j) :
    sigmaUncurry (f + g) = sigmaUncurry f + sigmaUncurry g :=
  FunLike.coe_injective rfl
#align dfinsupp.sigma_uncurry_add Dfinsupp.sigmaUncurry_add

/- ./././Mathport/Syntax/Translate/Expr.lean:107:6: warning: expanding binder group (i j) -/
@[simp]
theorem sigmaUncurry_smul [Monoid γ] [∀ i j, AddMonoid (δ i j)]
    [∀ i, DecidableEq (α i)] [∀ i j (x : δ i j), Decidable (x ≠ 0)]
    [∀ i j, DistribMulAction γ (δ i j)]
    (r : γ) (f : Π₀ (i) (j), δ i j) : sigmaUncurry (r • f) = r • sigmaUncurry f :=
  FunLike.coe_injective rfl
#align dfinsupp.sigma_uncurry_smul Dfinsupp.sigmaUncurry_smul

@[simp]
theorem sigmaUncurry_single [∀ i j, Zero (δ i j)]
    [∀ i, DecidableEq (α i)] [∀ i j (x : δ i j), Decidable (x ≠ 0)]
    (i) (j : α i) (x : δ i j) :
    sigmaUncurry (single i (single j x : Π₀ j : α i, δ i j)) = single ⟨i, j⟩ (by exact x) := by
  ext ⟨i', j'⟩
  dsimp only
  rw [sigmaUncurry_apply]
  obtain rfl | hi := eq_or_ne i i'
  · rw [single_eq_same]
    obtain rfl | hj := eq_or_ne j j'
    · rw [single_eq_same, single_eq_same]
    · rw [single_eq_of_ne hj, single_eq_of_ne]
      simpa using hj
  · rw [single_eq_of_ne hi, single_eq_of_ne, zero_apply]
    simp [hi]
#align dfinsupp.sigma_uncurry_single Dfinsupp.sigmaUncurry_single

/- ./././Mathport/Syntax/Translate/Expr.lean:107:6: warning: expanding binder group (i j) -/
/-- The natural bijection between `Π₀ (i : Σ i, α i), δ i.1 i.2` and `Π₀ i (j : α i), δ i j`.

This is the dfinsupp version of `Equiv.piCurry`. -/
def sigmaCurryEquiv [∀ i j, Zero (δ i j)]
    [∀ i, DecidableEq (α i)] [∀ i j (x : δ i j), Decidable (x ≠ 0)] :
    (Π₀ i : Σi, _, δ i.1 i.2) ≃ Π₀ (i) (j), δ i j
    where
  toFun := sigmaCurry
  invFun := sigmaUncurry
  left_inv f := by
    ext ⟨i, j⟩
    rw [sigmaUncurry_apply, sigmaCurry_apply]
  right_inv f := by
    ext i j
    rw [sigmaCurry_apply, sigmaUncurry_apply]
#align dfinsupp.sigma_curry_equiv Dfinsupp.sigmaCurryEquiv

end SigmaCurry

variable {α : Option ι → Type v}

/-- Adds a term to a dfinsupp, making a dfinsupp indexed by an `Option`.

This is the dfinsupp version of `Option.rec`. -/
def extendWith [∀ i, Zero (α i)] (a : α none) (f : Π₀ i, α (some i)) : Π₀ i, α i where
  toFun := fun i ↦ match i with | none => a | some _ => f _
  support' :=
    f.support'.map fun s =>
      ⟨none ::ₘ Multiset.map some s.1, fun i =>
        Option.rec (Or.inl <| Multiset.mem_cons_self _ _)
          (fun i =>
            (s.prop i).imp_left fun h => Multiset.mem_cons_of_mem <| Multiset.mem_map_of_mem _ h)
          i⟩
#align dfinsupp.extend_with Dfinsupp.extendWith

@[simp]
theorem extendWith_none [∀ i, Zero (α i)] (f : Π₀ i, α (some i)) (a : α none) :
    f.extendWith a none = a :=
  rfl
#align dfinsupp.extend_with_none Dfinsupp.extendWith_none

@[simp]
theorem extendWith_some [∀ i, Zero (α i)] (f : Π₀ i, α (some i)) (a : α none) (i : ι) :
    f.extendWith a (some i) = f i :=
  rfl
#align dfinsupp.extend_with_some Dfinsupp.extendWith_some

@[simp]
theorem extendWith_single_zero [DecidableEq ι] [∀ i, Zero (α i)] (i : ι) (x : α (some i)) :
    (single i x).extendWith 0 = single (some i) x := by
  ext (_ | j)
  · rw [extendWith_none, single_eq_of_ne (Option.some_ne_none _)]
  · rw [extendWith_some]
    obtain rfl | hij := Decidable.eq_or_ne i j
    · rw [single_eq_same, single_eq_same]
    · rw [single_eq_of_ne hij, single_eq_of_ne ((Option.some_injective _).ne hij)]
#align dfinsupp.extend_with_single_zero Dfinsupp.extendWith_single_zero

@[simp]
theorem extendWith_zero [DecidableEq ι] [∀ i, Zero (α i)] (x : α none) :
    (0 : Π₀ i, α (some i)).extendWith x = single none x := by
  ext (_ | j)
  · rw [extendWith_none, single_eq_same]
  · rw [extendWith_some, single_eq_of_ne (Option.some_ne_none _).symm, zero_apply]
#align dfinsupp.extend_with_zero Dfinsupp.extendWith_zero

/-- Bijection obtained by separating the term of index `none` of a dfinsupp over `Option ι`.

This is the dfinsupp version of `Equiv.piOptionEquivProd`. -/
@[simps]
noncomputable def equivProdDfinsupp [∀ i, Zero (α i)] : (Π₀ i, α i) ≃ α none × Π₀ i, α (some i)
    where
  toFun f := (f none, comapDomain some (Option.some_injective _) f)
  invFun f := f.2.extendWith f.1
  left_inv f := by
    ext i; cases' i with i
    · rw [extendWith_none]
    · rw [extendWith_some, comapDomain_apply]
  right_inv x := by
    dsimp only
    ext
    · exact extendWith_none x.snd _
    · rw [comapDomain_apply, extendWith_some]
#align dfinsupp.equiv_prod_dfinsupp Dfinsupp.equivProdDfinsupp
#align dfinsupp.equiv_prod_dfinsupp_apply Dfinsupp.equivProdDfinsupp_apply
#align dfinsupp.equiv_prod_dfinsupp_symm_apply Dfinsupp.equivProdDfinsupp_symm_apply

theorem equivProdDfinsupp_add [∀ i, AddZeroClass (α i)] (f g : Π₀ i, α i) :
    equivProdDfinsupp (f + g) = equivProdDfinsupp f + equivProdDfinsupp g :=
  Prod.ext (add_apply _ _ _) (comapDomain_add _ (Option.some_injective _) _ _)
#align dfinsupp.equiv_prod_dfinsupp_add Dfinsupp.equivProdDfinsupp_add

theorem equivProdDfinsupp_smul [Monoid γ] [∀ i, AddMonoid (α i)] [∀ i, DistribMulAction γ (α i)]
    (r : γ) (f : Π₀ i, α i) : equivProdDfinsupp (r • f) = r • equivProdDfinsupp f :=
  Prod.ext (smul_apply _ _ _) (comapDomain_smul _ (Option.some_injective _) _ _)
#align dfinsupp.equiv_prod_dfinsupp_smul Dfinsupp.equivProdDfinsupp_smul

end Equiv

section ProdAndSum

/-- `Dfinsupp.prod f g` is the product of `g i (f i)` over the support of `f`. -/
@[to_additive "`sum f g` is the sum of `g i (f i)` over the support of `f`."]
def prod [∀ i, Zero (β i)] [∀ (i) (x : β i), Decidable (x ≠ 0)] [CommMonoid γ] (f : Π₀ i, β i)
    (g : ∀ i, β i → γ) : γ :=
  ∏ i in f.support, g i (f i)
#align dfinsupp.prod Dfinsupp.prod
#align dfinsupp.sum Dfinsupp.sum

@[to_additive]
theorem prod_mapRange_index {β₁ : ι → Type v₁} {β₂ : ι → Type v₂} [∀ i, Zero (β₁ i)]
    [∀ i, Zero (β₂ i)] [∀ (i) (x : β₁ i), Decidable (x ≠ 0)] [∀ (i) (x : β₂ i), Decidable (x ≠ 0)]
    [CommMonoid γ] {f : ∀ i, β₁ i → β₂ i} {hf : ∀ i, f i 0 = 0} {g : Π₀ i, β₁ i} {h : ∀ i, β₂ i → γ}
    (h0 : ∀ i, h i 0 = 1) : (mapRange f hf g).prod h = g.prod fun i b => h i (f i b) := by
  rw [mapRange_def]
  refine' (Finset.prod_subset support_mk_subset _).trans _
  · intro i h1 h2
    simp only [mem_support_toFun, ne_eq] at h1
    simp only [Finset.coe_sort_coe, mem_support_toFun, mk_apply, ne_eq, h1, not_false_iff,
      dite_eq_ite, ite_true, not_not] at h2
    simp [h2, h0]
  · refine' Finset.prod_congr rfl _
    intro i h1
    simp only [mem_support_toFun, ne_eq] at h1
    simp [h1]
#align dfinsupp.prod_map_range_index Dfinsupp.prod_mapRange_index
#align dfinsupp.sum_map_range_index Dfinsupp.sum_mapRange_index

@[to_additive]
theorem prod_zero_index [∀ i, AddCommMonoid (β i)] [∀ (i) (x : β i), Decidable (x ≠ 0)]
    [CommMonoid γ] {h : ∀ i, β i → γ} : (0 : Π₀ i, β i).prod h = 1 :=
  rfl
#align dfinsupp.prod_zero_index Dfinsupp.prod_zero_index
#align dfinsupp.sum_zero_index Dfinsupp.sum_zero_index

@[to_additive]
theorem prod_single_index [∀ i, Zero (β i)] [∀ (i) (x : β i), Decidable (x ≠ 0)] [CommMonoid γ]
    {i : ι} {b : β i} {h : ∀ i, β i → γ} (h_zero : h i 0 = 1) : (single i b).prod h = h i b := by
  by_cases h : b ≠ 0
  · simp [Dfinsupp.prod, support_single_ne_zero h]
  · rw [not_not] at h
    simp [h, prod_zero_index, h_zero]
    rfl
#align dfinsupp.prod_single_index Dfinsupp.prod_single_index
#align dfinsupp.sum_single_index Dfinsupp.sum_single_index

@[to_additive]
theorem prod_neg_index [∀ i, AddGroup (β i)] [∀ (i) (x : β i), Decidable (x ≠ 0)] [CommMonoid γ]
    {g : Π₀ i, β i} {h : ∀ i, β i → γ} (h0 : ∀ i, h i 0 = 1) :
    (-g).prod h = g.prod fun i b => h i (-b) :=
  prod_mapRange_index h0
#align dfinsupp.prod_neg_index Dfinsupp.prod_neg_index
#align dfinsupp.sum_neg_index Dfinsupp.sum_neg_index

@[to_additive]
theorem prod_comm {ι₁ ι₂ : Sort _} {β₁ : ι₁ → Type _} {β₂ : ι₂ → Type _} [DecidableEq ι₁]
    [DecidableEq ι₂] [∀ i, Zero (β₁ i)] [∀ i, Zero (β₂ i)] [∀ (i) (x : β₁ i), Decidable (x ≠ 0)]
    [∀ (i) (x : β₂ i), Decidable (x ≠ 0)] [CommMonoid γ] (f₁ : Π₀ i, β₁ i) (f₂ : Π₀ i, β₂ i)
    (h : ∀ i, β₁ i → ∀ i, β₂ i → γ) :
    (f₁.prod fun i₁ x₁ => f₂.prod fun i₂ x₂ => h i₁ x₁ i₂ x₂) =
      f₂.prod fun i₂ x₂ => f₁.prod fun i₁ x₁ => h i₁ x₁ i₂ x₂ :=
  Finset.prod_comm
#align dfinsupp.prod_comm Dfinsupp.prod_comm
#align dfinsupp.sum_comm Dfinsupp.sum_comm

@[simp]
theorem sum_apply {ι₁ : Type u₁} [DecidableEq ι₁] {β₁ : ι₁ → Type v₁} [∀ i₁, Zero (β₁ i₁)]
    [∀ (i) (x : β₁ i), Decidable (x ≠ 0)] [∀ i, AddCommMonoid (β i)] {f : Π₀ i₁, β₁ i₁}
    {g : ∀ i₁, β₁ i₁ → Π₀ i, β i} {i₂ : ι} : (f.sum g) i₂ = f.sum fun i₁ b => g i₁ b i₂ :=
  (evalAddMonoidHom i₂ : (Π₀ i, β i) →+ β i₂).map_sum _ f.support
#align dfinsupp.sum_apply Dfinsupp.sum_apply

theorem support_sum {ι₁ : Type u₁} [DecidableEq ι₁] {β₁ : ι₁ → Type v₁} [∀ i₁, Zero (β₁ i₁)]
    [∀ (i) (x : β₁ i), Decidable (x ≠ 0)] [∀ i, AddCommMonoid (β i)]
    [∀ (i) (x : β i), Decidable (x ≠ 0)] {f : Π₀ i₁, β₁ i₁} {g : ∀ i₁, β₁ i₁ → Π₀ i, β i} :
    (f.sum g).support ⊆ f.support.biUnion fun i => (g i (f i)).support := by
  have :
    ∀ i₁ : ι,
      (f.sum fun (i : ι₁) (b : β₁ i) => (g i b) i₁) ≠ 0 → ∃ i : ι₁, f i ≠ 0 ∧ ¬(g i (f i)) i₁ = 0 :=
    fun i₁ h =>
    let ⟨i, hi, Ne⟩ := Finset.exists_ne_zero_of_sum_ne_zero h
    ⟨i, mem_support_iff.1 hi, Ne⟩
  simpa [Finset.subset_iff, mem_support_iff, Finset.mem_biUnion, sum_apply] using this
#align dfinsupp.support_sum Dfinsupp.support_sum

@[to_additive (attr := simp)]
theorem prod_one [∀ i, AddCommMonoid (β i)] [∀ (i) (x : β i), Decidable (x ≠ 0)] [CommMonoid γ]
    {f : Π₀ i, β i} : (f.prod fun _ _ => (1 : γ)) = 1 :=
  Finset.prod_const_one
#align dfinsupp.prod_one Dfinsupp.prod_one
#align dfinsupp.sum_zero Dfinsupp.sum_zero

@[to_additive (attr := simp)]
theorem prod_mul [∀ i, AddCommMonoid (β i)] [∀ (i) (x : β i), Decidable (x ≠ 0)] [CommMonoid γ]
    {f : Π₀ i, β i} {h₁ h₂ : ∀ i, β i → γ} :
    (f.prod fun i b => h₁ i b * h₂ i b) = f.prod h₁ * f.prod h₂ :=
  Finset.prod_mul_distrib
#align dfinsupp.prod_mul Dfinsupp.prod_mul
#align dfinsupp.sum_add Dfinsupp.sum_add

@[to_additive (attr := simp)]
theorem prod_inv [∀ i, AddCommMonoid (β i)] [∀ (i) (x : β i), Decidable (x ≠ 0)] [CommGroup γ]
    {f : Π₀ i, β i} {h : ∀ i, β i → γ} : (f.prod fun i b => (h i b)⁻¹) = (f.prod h)⁻¹ :=
  ((invMonoidHom : γ →* γ).map_prod _ f.support).symm
#align dfinsupp.prod_inv Dfinsupp.prod_inv
#align dfinsupp.sum_neg Dfinsupp.sum_neg

@[to_additive]
theorem prod_eq_one [∀ i, Zero (β i)] [∀ (i) (x : β i), Decidable (x ≠ 0)] [CommMonoid γ]
    {f : Π₀ i, β i} {h : ∀ i, β i → γ} (hyp : ∀ i, h i (f i) = 1) : f.prod h = 1 :=
  Finset.prod_eq_one fun i _ => hyp i
#align dfinsupp.prod_eq_one Dfinsupp.prod_eq_one
#align dfinsupp.sum_eq_zero Dfinsupp.sum_eq_zero

theorem smul_sum {α : Type _} [Monoid α] [∀ i, Zero (β i)] [∀ (i) (x : β i), Decidable (x ≠ 0)]
    [AddCommMonoid γ] [DistribMulAction α γ] {f : Π₀ i, β i} {h : ∀ i, β i → γ} {c : α} :
    c • f.sum h = f.sum fun a b => c • h a b :=
  Finset.smul_sum
#align dfinsupp.smul_sum Dfinsupp.smul_sum

@[to_additive]
theorem prod_add_index [∀ i, AddCommMonoid (β i)] [∀ (i) (x : β i), Decidable (x ≠ 0)]
    [CommMonoid γ] {f g : Π₀ i, β i} {h : ∀ i, β i → γ} (h_zero : ∀ i, h i 0 = 1)
    (h_add : ∀ i b₁ b₂, h i (b₁ + b₂) = h i b₁ * h i b₂) : (f + g).prod h = f.prod h * g.prod h :=
  have f_eq : (∏ i in f.support ∪ g.support, h i (f i)) = f.prod h :=
    (Finset.prod_subset (Finset.subset_union_left _ _) <| by
        simp (config := { contextual := true }) [mem_support_iff, h_zero]).symm
  have g_eq : (∏ i in f.support ∪ g.support, h i (g i)) = g.prod h :=
    (Finset.prod_subset (Finset.subset_union_right _ _) <| by
        simp (config := { contextual := true }) [mem_support_iff, h_zero]).symm
  calc
    (∏ i in (f + g).support, h i ((f + g) i)) = ∏ i in f.support ∪ g.support, h i ((f + g) i) :=
      Finset.prod_subset support_add <| by
        simp (config := { contextual := true }) [mem_support_iff, h_zero]
    _ = (∏ i in f.support ∪ g.support, h i (f i)) * ∏ i in f.support ∪ g.support, h i (g i) := by
      { simp [h_add, Finset.prod_mul_distrib] }
    _ = _ := by rw [f_eq, g_eq]
#align dfinsupp.prod_add_index Dfinsupp.prod_add_index
#align dfinsupp.sum_add_index Dfinsupp.sum_add_index

@[to_additive]
theorem _root_.dfinsupp_prod_mem [∀ i, Zero (β i)] [∀ (i) (x : β i), Decidable (x ≠ 0)]
    [CommMonoid γ] {S : Type _} [SetLike S γ] [SubmonoidClass S γ]
    (s : S) (f : Π₀ i, β i) (g : ∀ i, β i → γ)
    (h : ∀ c, f c ≠ 0 → g c (f c) ∈ s) : f.prod g ∈ s :=
  prod_mem fun _ hi => h _ <| mem_support_iff.1 hi
#align dfinsupp_prod_mem dfinsupp_prod_mem
#align dfinsupp_sum_mem dfinsupp_sum_mem

@[to_additive (attr := simp)]
theorem prod_eq_prod_fintype [Fintype ι] [∀ i, Zero (β i)] [∀ (i : ι) (x : β i), Decidable (x ≠ 0)]
    -- Porting note: `f` was a typeclass argument
    [CommMonoid γ] (v : Π₀ i, β i) {f : ∀ i, β i → γ} (hf : ∀ i, f i 0 = 1) :
    v.prod f = ∏ i, f i (Dfinsupp.equivFunOnFintype v i) := by
  suffices (∏ i in v.support, f i (v i)) = ∏ i, f i (v i) by simp [Dfinsupp.prod, this]
  apply Finset.prod_subset v.support.subset_univ
  intro i _ hi
  rw [mem_support_iff, not_not] at hi
  rw [hi, hf]
#align dfinsupp.prod_eq_prod_fintype Dfinsupp.prod_eq_prod_fintype
#align dfinsupp.sum_eq_sum_fintype Dfinsupp.sum_eq_sum_fintype

/--
When summing over an `AddMonoidHom`, the decidability assumption is not needed, and the result is
also an `AddMonoidHom`.
-/
def sumAddHom [∀ i, AddZeroClass (β i)] [AddCommMonoid γ] (φ : ∀ i, β i →+ γ) :
    (Π₀ i, β i) →+ γ where
  toFun f :=
    (f.support'.lift fun s => ∑ i in Multiset.toFinset s.1, φ i (f i)) <| by
      rintro ⟨sx, hx⟩ ⟨sy, hy⟩
      dsimp only [Subtype.coe_mk, toFun_eq_coe] at *
      have H1 : sx.toFinset ∩ sy.toFinset ⊆ sx.toFinset := Finset.inter_subset_left _ _
      have H2 : sx.toFinset ∩ sy.toFinset ⊆ sy.toFinset := Finset.inter_subset_right _ _
      refine'
        (Finset.sum_subset H1 _).symm.trans
          ((Finset.sum_congr rfl _).trans (Finset.sum_subset H2 _))
      · intro i H1 H2
        rw [Finset.mem_inter] at H2
        simp only [Multiset.mem_toFinset] at H1 H2
        convert AddMonoidHom.map_zero (φ i)
        exact (hy i).resolve_left (mt (And.intro H1) H2)
      · intro i _
        rfl
      · intro i H1 H2
        rw [Finset.mem_inter] at H2
        simp only [Multiset.mem_toFinset] at H1 H2
        convert AddMonoidHom.map_zero (φ i)
        exact (hx i).resolve_left (mt (fun H3 => And.intro H3 H1) H2)
  map_add' := by
    rintro ⟨f, sf, hf⟩ ⟨g, sg, hg⟩
    change (∑ i in _, _) = (∑ i in _, _) + ∑ i in _, _
    simp only [coe_add, coe_mk', Subtype.coe_mk, Pi.add_apply, map_add, Finset.sum_add_distrib]
    congr 1
    · refine' (Finset.sum_subset _ _).symm
      · intro i
        simp only [Multiset.mem_toFinset, Multiset.mem_add]
        exact Or.inl
      · intro i _ H2
        simp only [Multiset.mem_toFinset, Multiset.mem_add] at H2
        rw [(hf i).resolve_left H2, AddMonoidHom.map_zero]
    · refine' (Finset.sum_subset _ _).symm
      · intro i
        simp only [Multiset.mem_toFinset, Multiset.mem_add]
        exact Or.inr
      · intro i _ H2
        simp only [Multiset.mem_toFinset, Multiset.mem_add] at H2
        rw [(hg i).resolve_left H2, AddMonoidHom.map_zero]
  map_zero' := by
    simp only [toFun_eq_coe, coe_zero, Pi.zero_apply, map_zero, Finset.sum_const_zero]; rfl
#align dfinsupp.sum_add_hom Dfinsupp.sumAddHom

@[simp]
theorem sumAddHom_single [∀ i, AddZeroClass (β i)] [AddCommMonoid γ] (φ : ∀ i, β i →+ γ) (i)
    (x : β i) : sumAddHom φ (single i x) = φ i x := by
  dsimp [sumAddHom, single, Trunc.lift_mk]
  rw [Multiset.toFinset_singleton, Finset.sum_singleton, Pi.single_eq_same]
#align dfinsupp.sum_add_hom_single Dfinsupp.sumAddHom_single

@[simp]
theorem sumAddHom_comp_single [∀ i, AddZeroClass (β i)] [AddCommMonoid γ] (f : ∀ i, β i →+ γ)
    (i : ι) : (sumAddHom f).comp (singleAddHom β i) = f i :=
  AddMonoidHom.ext fun x => sumAddHom_single f i x
#align dfinsupp.sum_add_hom_comp_single Dfinsupp.sumAddHom_comp_single

/-- While we didn't need decidable instances to define it, we do to reduce it to a sum -/
theorem sumAddHom_apply [∀ i, AddZeroClass (β i)] [∀ (i) (x : β i), Decidable (x ≠ 0)]
    [AddCommMonoid γ] (φ : ∀ i, β i →+ γ) (f : Π₀ i, β i) : sumAddHom φ f = f.sum fun x => φ x := by
  rcases f with ⟨f, s, hf⟩
  change (∑ i in _, _) = ∑ i in Finset.filter _ _, _
  rw [Finset.sum_filter, Finset.sum_congr rfl]
  intro i _
  dsimp only [coe_mk', Subtype.coe_mk] at *
  split_ifs with h
  rfl
  rw [not_not.mp h, AddMonoidHom.map_zero]
#align dfinsupp.sum_add_hom_apply Dfinsupp.sumAddHom_apply

theorem _root_.dfinsupp_sumAddHom_mem [∀ i, AddZeroClass (β i)] [AddCommMonoid γ] {S : Type _}
    [SetLike S γ] [AddSubmonoidClass S γ] (s : S) (f : Π₀ i, β i) (g : ∀ i, β i →+ γ)
    (h : ∀ c, f c ≠ 0 → g c (f c) ∈ s) : Dfinsupp.sumAddHom g f ∈ s := by
  classical
    rw [Dfinsupp.sumAddHom_apply]
    exact dfinsupp_sum_mem s f (g ·) h
#align dfinsupp_sum_add_hom_mem dfinsupp_sumAddHom_mem

/-- The supremum of a family of commutative additive submonoids is equal to the range of
`Dfinsupp.sumAddHom`; that is, every element in the `iSup` can be produced from taking a finite
number of non-zero elements of `S i`, coercing them to `γ`, and summing them. -/
theorem _root_.AddSubmonoid.iSup_eq_mrange_dfinsupp_sumAddHom
    [AddCommMonoid γ] (S : ι → AddSubmonoid γ) :
    iSup S = AddMonoidHom.mrange (Dfinsupp.sumAddHom fun i => (S i).subtype) := by
  apply le_antisymm
  · apply iSup_le _
    intro i y hy
    exact ⟨Dfinsupp.single i ⟨y, hy⟩, Dfinsupp.sumAddHom_single _ _ _⟩
  · rintro x ⟨v, rfl⟩
    exact dfinsupp_sumAddHom_mem _ v _ fun i _ => (le_iSup S i : S i ≤ _) (v i).prop
#align add_submonoid.supr_eq_mrange_dfinsupp_sum_add_hom AddSubmonoid.iSup_eq_mrange_dfinsupp_sumAddHom

/-- The bounded supremum of a family of commutative additive submonoids is equal to the range of
`Dfinsupp.sumAddHom` composed with `Dfinsupp.filterAddMonoidHom`; that is, every element in the
bounded `iSup` can be produced from taking a finite number of non-zero elements from the `S i` that
satisfy `p i`, coercing them to `γ`, and summing them. -/
theorem _root_.AddSubmonoid.bsupr_eq_mrange_dfinsupp_sumAddHom (p : ι → Prop) [DecidablePred p]
    [AddCommMonoid γ] (S : ι → AddSubmonoid γ) :
    (⨆ (i) (_ : p i), S i) = -- Porting note: Removing `h` results in a timeout
      AddMonoidHom.mrange ((sumAddHom fun i => (S i).subtype).comp (filterAddMonoidHom _ p)) := by
  apply le_antisymm
  · refine' iSup₂_le fun i hi y hy => ⟨Dfinsupp.single i ⟨y, hy⟩, _⟩
    rw [AddMonoidHom.comp_apply, filterAddMonoidHom_apply, filter_single_pos _ _ hi]
    exact sumAddHom_single _ _ _
  · rintro x ⟨v, rfl⟩
    refine' dfinsupp_sumAddHom_mem _ _ _ fun i _ => _
    refine' AddSubmonoid.mem_iSup_of_mem i _
    by_cases hp : p i
    · simp [hp]
    · simp [hp]
#align add_submonoid.bsupr_eq_mrange_dfinsupp_sum_add_hom AddSubmonoid.bsupr_eq_mrange_dfinsupp_sumAddHom

theorem _root_.AddSubmonoid.mem_iSup_iff_exists_dfinsupp [AddCommMonoid γ] (S : ι → AddSubmonoid γ)
    (x : γ) : x ∈ iSup S ↔ ∃ f : Π₀ i, S i, Dfinsupp.sumAddHom (fun i => (S i).subtype) f = x :=
  SetLike.ext_iff.mp (AddSubmonoid.iSup_eq_mrange_dfinsupp_sumAddHom S) x
#align add_submonoid.mem_supr_iff_exists_dfinsupp AddSubmonoid.mem_iSup_iff_exists_dfinsupp

/-- A variant of `AddSubmonoid.mem_iSup_iff_exists_dfinsupp` with the RHS fully unfolded. -/
theorem _root_.AddSubmonoid.mem_iSup_iff_exists_dfinsupp' [AddCommMonoid γ] (S : ι → AddSubmonoid γ)
    [∀ (i) (x : S i), Decidable (x ≠ 0)] (x : γ) :
    x ∈ iSup S ↔ ∃ f : Π₀ i, S i, (f.sum fun i xi => ↑xi) = x := by
  rw [AddSubmonoid.mem_iSup_iff_exists_dfinsupp]
  simp_rw [sumAddHom_apply]
  rfl
#align add_submonoid.mem_supr_iff_exists_dfinsupp' AddSubmonoid.mem_iSup_iff_exists_dfinsupp'

theorem _root_.AddSubmonoid.mem_bsupr_iff_exists_dfinsupp (p : ι → Prop) [DecidablePred p]
    [AddCommMonoid γ] (S : ι → AddSubmonoid γ) (x : γ) :
    (x ∈ ⨆ (i) (_ : p i), S i) ↔
      ∃ f : Π₀ i, S i, Dfinsupp.sumAddHom (fun i => (S i).subtype) (f.filter p) = x :=
  SetLike.ext_iff.mp (AddSubmonoid.bsupr_eq_mrange_dfinsupp_sumAddHom p S) x
#align add_submonoid.mem_bsupr_iff_exists_dfinsupp AddSubmonoid.mem_bsupr_iff_exists_dfinsupp

theorem sumAddHom_comm {ι₁ ι₂ : Sort _} {β₁ : ι₁ → Type _} {β₂ : ι₂ → Type _} {γ : Type _}
    [DecidableEq ι₁] [DecidableEq ι₂] [∀ i, AddZeroClass (β₁ i)] [∀ i, AddZeroClass (β₂ i)]
    [AddCommMonoid γ] (f₁ : Π₀ i, β₁ i) (f₂ : Π₀ i, β₂ i) (h : ∀ i j, β₁ i →+ β₂ j →+ γ) :
    sumAddHom (fun i₂ => sumAddHom (fun i₁ => h i₁ i₂) f₁) f₂ =
      sumAddHom (fun i₁ => sumAddHom (fun i₂ => (h i₁ i₂).flip) f₂) f₁ := by
  obtain ⟨⟨f₁, s₁, h₁⟩, ⟨f₂, s₂, h₂⟩⟩ := f₁, f₂
  simp only [sumAddHom, AddMonoidHom.finset_sum_apply, Quotient.liftOn_mk, AddMonoidHom.coe_mk,
    AddMonoidHom.flip_apply, Trunc.lift, toFun_eq_coe, ZeroHom.coe_mk, coe_mk']
  exact Finset.sum_comm
#align dfinsupp.sum_add_hom_comm Dfinsupp.sumAddHom_comm

/-- The `Dfinsupp` version of `Finsupp.liftAddHom`,-/
@[simps apply symm_apply]
def liftAddHom [∀ i, AddZeroClass (β i)] [AddCommMonoid γ] : (∀ i, β i →+ γ) ≃+ ((Π₀ i, β i) →+ γ)
    where
  toFun := sumAddHom
  invFun F i := F.comp (singleAddHom β i)
  left_inv x := by ext; simp
  right_inv ψ := by ext; simp
  map_add' F G := by ext; simp
#align dfinsupp.lift_add_hom Dfinsupp.liftAddHom
#align dfinsupp.lift_add_hom_apply Dfinsupp.liftAddHom_apply
#align dfinsupp.lift_add_hom_symm_apply Dfinsupp.liftAddHom_symm_apply

-- Porting note: The elaborator is struggling with `liftAddHom`. Passing it `β` explicitly helps.
-- This applies to roughly the remainder of the file.

/-- The `Dfinsupp` version of `Finsupp.liftAddHom_singleAddHom`,-/
@[simp, nolint simpNF] -- Porting note: linter claims that simp can prove this, but it can not
theorem liftAddHom_singleAddHom [∀ i, AddCommMonoid (β i)] :
    liftAddHom (β := β) (singleAddHom β) = AddMonoidHom.id (Π₀ i, β i) :=
  (liftAddHom (β := β)).toEquiv.apply_eq_iff_eq_symm_apply.2 rfl
#align dfinsupp.lift_add_hom_single_add_hom Dfinsupp.liftAddHom_singleAddHom

/-- The `Dfinsupp` version of `Finsupp.liftAddHom_apply_single`,-/
theorem liftAddHom_apply_single [∀ i, AddZeroClass (β i)] [AddCommMonoid γ] (f : ∀ i, β i →+ γ)
    (i : ι) (x : β i) : liftAddHom (β := β) f (single i x) = f i x := by simp
#align dfinsupp.lift_add_hom_apply_single Dfinsupp.liftAddHom_apply_single

/-- The `Dfinsupp` version of `Finsupp.liftAddHom_comp_single`,-/
theorem liftAddHom_comp_single [∀ i, AddZeroClass (β i)] [AddCommMonoid γ] (f : ∀ i, β i →+ γ)
    (i : ι) : (liftAddHom (β := β) f).comp (singleAddHom β i) = f i := by simp
#align dfinsupp.lift_add_hom_comp_single Dfinsupp.liftAddHom_comp_single

/-- The `Dfinsupp` version of `Finsupp.comp_liftAddHom`,-/
theorem comp_liftAddHom {δ : Type _} [∀ i, AddZeroClass (β i)] [AddCommMonoid γ] [AddCommMonoid δ]
    (g : γ →+ δ) (f : ∀ i, β i →+ γ) :
    g.comp (liftAddHom (β := β) f) = liftAddHom (β := β) fun a => g.comp (f a) :=
  (liftAddHom (β := β)).symm_apply_eq.1 <|
    funext fun a => by
      rw [liftAddHom_symm_apply, AddMonoidHom.comp_assoc, liftAddHom_comp_single]
#align dfinsupp.comp_lift_add_hom Dfinsupp.comp_liftAddHom

@[simp]
theorem sumAddHom_zero [∀ i, AddZeroClass (β i)] [AddCommMonoid γ] :
    (sumAddHom fun i => (0 : β i →+ γ)) = 0 :=
  (liftAddHom (β := β) : (∀ i, β i →+ γ) ≃+ _).map_zero
#align dfinsupp.sum_add_hom_zero Dfinsupp.sumAddHom_zero

@[simp]
theorem sumAddHom_add [∀ i, AddZeroClass (β i)] [AddCommMonoid γ] (g : ∀ i, β i →+ γ)
    (h : ∀ i, β i →+ γ) : (sumAddHom fun i => g i + h i) = sumAddHom g + sumAddHom h :=
  (liftAddHom (β := β)).map_add _ _
#align dfinsupp.sum_add_hom_add Dfinsupp.sumAddHom_add

@[simp]
theorem sumAddHom_singleAddHom [∀ i, AddCommMonoid (β i)] :
    sumAddHom (singleAddHom β) = AddMonoidHom.id _ :=
  liftAddHom_singleAddHom
#align dfinsupp.sum_add_hom_single_add_hom Dfinsupp.sumAddHom_singleAddHom

theorem comp_sumAddHom {δ : Type _} [∀ i, AddZeroClass (β i)] [AddCommMonoid γ] [AddCommMonoid δ]
    (g : γ →+ δ) (f : ∀ i, β i →+ γ) : g.comp (sumAddHom f) = sumAddHom fun a => g.comp (f a) :=
  comp_liftAddHom _ _
#align dfinsupp.comp_sum_add_hom Dfinsupp.comp_sumAddHom

theorem sum_sub_index [∀ i, AddGroup (β i)] [∀ (i) (x : β i), Decidable (x ≠ 0)] [AddCommGroup γ]
    {f g : Π₀ i, β i} {h : ∀ i, β i → γ} (h_sub : ∀ i b₁ b₂, h i (b₁ - b₂) = h i b₁ - h i b₂) :
    (f - g).sum h = f.sum h - g.sum h := by
  have := (liftAddHom (β := β) fun a => AddMonoidHom.ofMapSub (h a) (h_sub a)).map_sub f g
  rw [liftAddHom_apply, sumAddHom_apply, sumAddHom_apply, sumAddHom_apply] at this
  exact this
#align dfinsupp.sum_sub_index Dfinsupp.sum_sub_index

@[to_additive]
theorem prod_finset_sum_index {γ : Type w} {α : Type x} [∀ i, AddCommMonoid (β i)]
    [∀ (i) (x : β i), Decidable (x ≠ 0)] [CommMonoid γ] {s : Finset α} {g : α → Π₀ i, β i}
    {h : ∀ i, β i → γ} (h_zero : ∀ i, h i 0 = 1)
    (h_add : ∀ i b₁ b₂, h i (b₁ + b₂) = h i b₁ * h i b₂) :
    (∏ i in s, (g i).prod h) = (∑ i in s, g i).prod h := by
  classical
  exact Finset.induction_on s (by simp [prod_zero_index])
        (by simp (config := { contextual := true }) [prod_add_index, h_zero, h_add])
#align dfinsupp.prod_finset_sum_index Dfinsupp.prod_finset_sum_index
#align dfinsupp.sum_finset_sum_index Dfinsupp.sum_finset_sum_index

@[to_additive]
theorem prod_sum_index {ι₁ : Type u₁} [DecidableEq ι₁] {β₁ : ι₁ → Type v₁} [∀ i₁, Zero (β₁ i₁)]
    [∀ (i) (x : β₁ i), Decidable (x ≠ 0)] [∀ i, AddCommMonoid (β i)]
    [∀ (i) (x : β i), Decidable (x ≠ 0)] [CommMonoid γ] {f : Π₀ i₁, β₁ i₁}
    {g : ∀ i₁, β₁ i₁ → Π₀ i, β i} {h : ∀ i, β i → γ} (h_zero : ∀ i, h i 0 = 1)
    (h_add : ∀ i b₁ b₂, h i (b₁ + b₂) = h i b₁ * h i b₂) :
    (f.sum g).prod h = f.prod fun i b => (g i b).prod h :=
  (prod_finset_sum_index h_zero h_add).symm
#align dfinsupp.prod_sum_index Dfinsupp.prod_sum_index
#align dfinsupp.sum_sum_index Dfinsupp.sum_sum_index

@[simp]
theorem sum_single [∀ i, AddCommMonoid (β i)] [∀ (i) (x : β i), Decidable (x ≠ 0)] {f : Π₀ i, β i} :
    f.sum single = f := by
  have := FunLike.congr_fun (liftAddHom_singleAddHom (β := β)) f
  rw [liftAddHom_apply, sumAddHom_apply] at this
  exact this
#align dfinsupp.sum_single Dfinsupp.sum_single

@[to_additive]
theorem prod_subtypeDomain_index [∀ i, Zero (β i)] [∀ (i) (x : β i), Decidable (x ≠ 0)]
    [CommMonoid γ] {v : Π₀ i, β i} {p : ι → Prop} [DecidablePred p] {h : ∀ i, β i → γ}
    (hp : ∀ x ∈ v.support, p x) : ((v.subtypeDomain p).prod fun i b => h i b) = v.prod h :=
  Finset.prod_bij (fun p _ => p) (by simp) (by simp) (fun ⟨a₀, ha₀⟩ ⟨a₁, ha₁⟩ => by simp)
    fun i hi => ⟨⟨i, hp i hi⟩, by simpa using hi, rfl⟩
#align dfinsupp.prod_subtype_domain_index Dfinsupp.prod_subtypeDomain_index
#align dfinsupp.sum_subtype_domain_index Dfinsupp.sum_subtypeDomain_index

theorem subtypeDomain_sum [∀ i, AddCommMonoid (β i)] {s : Finset γ} {h : γ → Π₀ i, β i}
    {p : ι → Prop} [DecidablePred p] :
    (∑ c in s, h c).subtypeDomain p = ∑ c in s, (h c).subtypeDomain p :=
  (subtypeDomainAddMonoidHom β p).map_sum _ s
#align dfinsupp.subtype_domain_sum Dfinsupp.subtypeDomain_sum

theorem subtypeDomain_finsupp_sum {δ : γ → Type x} [DecidableEq γ] [∀ c, Zero (δ c)]
    [∀ (c) (x : δ c), Decidable (x ≠ 0)] [∀ i, AddCommMonoid (β i)] {p : ι → Prop} [DecidablePred p]
    {s : Π₀ c, δ c} {h : ∀ c, δ c → Π₀ i, β i} :
    (s.sum h).subtypeDomain p = s.sum fun c d => (h c d).subtypeDomain p :=
  subtypeDomain_sum
#align dfinsupp.subtype_domain_finsupp_sum Dfinsupp.subtypeDomain_finsupp_sum

end ProdAndSum

/-! ### Bundled versions of `Dfinsupp.mapRange`

The names should match the equivalent bundled `Finsupp.mapRange` definitions.
-/


section MapRange

variable [∀ i, AddZeroClass (β i)] [∀ i, AddZeroClass (β₁ i)] [∀ i, AddZeroClass (β₂ i)]

theorem mapRange_add (f : ∀ i, β₁ i → β₂ i) (hf : ∀ i, f i 0 = 0)
    (hf' : ∀ i x y, f i (x + y) = f i x + f i y) (g₁ g₂ : Π₀ i, β₁ i) :
    mapRange f hf (g₁ + g₂) = mapRange f hf g₁ + mapRange f hf g₂ := by
  ext
  simp only [mapRange_apply f, coe_add, Pi.add_apply, hf']
#align dfinsupp.map_range_add Dfinsupp.mapRange_add

/-- `Dfinsupp.mapRange` as an `AddMonoidHom`. -/
@[simps apply]
def mapRange.addMonoidHom (f : ∀ i, β₁ i →+ β₂ i) : (Π₀ i, β₁ i) →+ Π₀ i, β₂ i
    where
  toFun := mapRange (fun i x => f i x) fun i => (f i).map_zero
  map_zero' := mapRange_zero _ _
  map_add' := mapRange_add _ (fun i => (f i).map_zero) fun i => (f i).map_add
#align dfinsupp.map_range.add_monoid_hom Dfinsupp.mapRange.addMonoidHom
#align dfinsupp.map_range.add_monoid_hom_apply Dfinsupp.mapRange.addMonoidHom_apply

@[simp]
theorem mapRange.addMonoidHom_id :
    (mapRange.addMonoidHom fun i => AddMonoidHom.id (β₂ i)) = AddMonoidHom.id _ :=
  AddMonoidHom.ext mapRange_id
#align dfinsupp.map_range.add_monoid_hom_id Dfinsupp.mapRange.addMonoidHom_id

theorem mapRange.addMonoidHom_comp (f : ∀ i, β₁ i →+ β₂ i) (f₂ : ∀ i, β i →+ β₁ i) :
    (mapRange.addMonoidHom fun i => (f i).comp (f₂ i)) =
      (mapRange.addMonoidHom f).comp (mapRange.addMonoidHom f₂) := by
  refine' AddMonoidHom.ext <| mapRange_comp (fun i x => f i x) (fun i x => f₂ i x) _ _ _
  · intros; apply map_zero
  · intros; apply map_zero
  · intros; dsimp; simp only [map_zero]
#align dfinsupp.map_range.add_monoid_hom_comp Dfinsupp.mapRange.addMonoidHom_comp

/-- `Dfinsupp.mapRange.addMonoidHom` as an `AddEquiv`. -/
@[simps apply]
def mapRange.addEquiv (e : ∀ i, β₁ i ≃+ β₂ i) : (Π₀ i, β₁ i) ≃+ Π₀ i, β₂ i :=
  { mapRange.addMonoidHom fun i =>
      (e i).toAddMonoidHom with
    toFun := mapRange (fun i x => e i x) fun i => (e i).map_zero
    invFun := mapRange (fun i x => (e i).symm x) fun i => (e i).symm.map_zero
    left_inv := fun x => by
      rw [← mapRange_comp] <;>
        · simp_rw [AddEquiv.symm_comp_self]
          simp
    right_inv := fun x => by
      rw [← mapRange_comp] <;>
        · simp_rw [AddEquiv.self_comp_symm]
          simp }
#align dfinsupp.map_range.add_equiv Dfinsupp.mapRange.addEquiv
#align dfinsupp.map_range.add_equiv_apply Dfinsupp.mapRange.addEquiv_apply

@[simp]
theorem mapRange.addEquiv_refl :
    (mapRange.addEquiv fun i => AddEquiv.refl (β₁ i)) = AddEquiv.refl _ :=
  AddEquiv.ext mapRange_id
#align dfinsupp.map_range.add_equiv_refl Dfinsupp.mapRange.addEquiv_refl

theorem mapRange.addEquiv_trans (f : ∀ i, β i ≃+ β₁ i) (f₂ : ∀ i, β₁ i ≃+ β₂ i) :
    (mapRange.addEquiv fun i => (f i).trans (f₂ i)) =
      (mapRange.addEquiv f).trans (mapRange.addEquiv f₂) := by
  refine' AddEquiv.ext <| mapRange_comp (fun i x => f₂ i x) (fun i x => f i x) _ _ _
  · intros; apply map_zero
  · intros; apply map_zero
  · intros; dsimp; simp only [map_zero]
#align dfinsupp.map_range.add_equiv_trans Dfinsupp.mapRange.addEquiv_trans

@[simp]
theorem mapRange.addEquiv_symm (e : ∀ i, β₁ i ≃+ β₂ i) :
    (mapRange.addEquiv e).symm = mapRange.addEquiv fun i => (e i).symm :=
  rfl
#align dfinsupp.map_range.add_equiv_symm Dfinsupp.mapRange.addEquiv_symm

end MapRange

end Dfinsupp

/-! ### Product and sum lemmas for bundled morphisms.

In this section, we provide analogues of `AddMonoidHom.map_sum`, `AddMonoidHom.coe_finset_sum`,
and `AddMonoidHom.finset_sum_apply` for `Dfinsupp.sum` and `Dfinsupp.sumAddHom` instead of
`Finset.sum`.

We provide these for `AddMonoidHom`, `MonoidHom`, `RingHom`, `AddEquiv`, and `MulEquiv`.

Lemmas for `LinearMap` and `LinearEquiv` are in another file.
-/


section

variable [DecidableEq ι]

namespace MonoidHom

variable {R S : Type _}

variable [∀ i, Zero (β i)] [∀ (i) (x : β i), Decidable (x ≠ 0)]

@[to_additive (attr := simp)]
theorem map_dfinsupp_prod [CommMonoid R] [CommMonoid S] (h : R →* S) (f : Π₀ i, β i)
    (g : ∀ i, β i → R) : h (f.prod g) = f.prod fun a b => h (g a b) :=
  h.map_prod _ _
#align monoid_hom.map_dfinsupp_prod MonoidHom.map_dfinsupp_prod
#align add_monoid_hom.map_dfinsupp_sum AddMonoidHom.map_dfinsupp_sum

@[to_additive]
theorem coe_dfinsupp_prod [Monoid R] [CommMonoid S] (f : Π₀ i, β i) (g : ∀ i, β i → R →* S) :
    ⇑(f.prod g) = f.prod fun a b => ⇑g a b :=
  coe_finset_prod _ _
#align monoid_hom.coe_dfinsupp_prod MonoidHom.coe_dfinsupp_prod
#align add_monoid_hom.coe_dfinsupp_sum AddMonoidHom.coe_dfinsupp_sum

@[to_additive (attr := simp)]
theorem dfinsupp_prod_apply [Monoid R] [CommMonoid S] (f : Π₀ i, β i) (g : ∀ i, β i → R →* S)
    (r : R) : (f.prod g) r = f.prod fun a b => (g a b) r :=
  finset_prod_apply _ _ _
#align monoid_hom.dfinsupp_prod_apply MonoidHom.dfinsupp_prod_apply
#align add_monoid_hom.dfinsupp_sum_apply AddMonoidHom.dfinsupp_sum_apply

end MonoidHom

namespace RingHom

variable {R S : Type _}

variable [∀ i, Zero (β i)] [∀ (i) (x : β i), Decidable (x ≠ 0)]

@[simp]
theorem map_dfinsupp_prod [CommSemiring R] [CommSemiring S] (h : R →+* S) (f : Π₀ i, β i)
    (g : ∀ i, β i → R) : h (f.prod g) = f.prod fun a b => h (g a b) :=
  h.map_prod _ _
#align ring_hom.map_dfinsupp_prod RingHom.map_dfinsupp_prod

@[simp]
theorem map_dfinsupp_sum [NonAssocSemiring R] [NonAssocSemiring S] (h : R →+* S) (f : Π₀ i, β i)
    (g : ∀ i, β i → R) : h (f.sum g) = f.sum fun a b => h (g a b) :=
  h.map_sum _ _
#align ring_hom.map_dfinsupp_sum RingHom.map_dfinsupp_sum

end RingHom

namespace MulEquiv

variable {R S : Type _}

variable [∀ i, Zero (β i)] [∀ (i) (x : β i), Decidable (x ≠ 0)]

@[to_additive (attr := simp)]
theorem map_dfinsupp_prod [CommMonoid R] [CommMonoid S] (h : R ≃* S) (f : Π₀ i, β i)
    (g : ∀ i, β i → R) : h (f.prod g) = f.prod fun a b => h (g a b) :=
  h.map_prod _ _
#align mul_equiv.map_dfinsupp_prod MulEquiv.map_dfinsupp_prod
#align add_equiv.map_dfinsupp_sum AddEquiv.map_dfinsupp_sum

end MulEquiv

/-! The above lemmas, repeated for `Dfinsupp.sumAddHom`. -/


namespace AddMonoidHom

variable {R S : Type _}

open Dfinsupp

@[simp]
theorem map_dfinsupp_sumAddHom [AddCommMonoid R] [AddCommMonoid S] [∀ i, AddZeroClass (β i)]
    (h : R →+ S) (f : Π₀ i, β i) (g : ∀ i, β i →+ R) :
    h (sumAddHom g f) = sumAddHom (fun i => h.comp (g i)) f :=
  FunLike.congr_fun (comp_liftAddHom h g) f
#align add_monoid_hom.map_dfinsupp_sum_add_hom AddMonoidHom.map_dfinsupp_sumAddHom

@[simp]
theorem dfinsupp_sumAddHom_apply [AddZeroClass R] [AddCommMonoid S] [∀ i, AddZeroClass (β i)]
    (f : Π₀ i, β i) (g : ∀ i, β i →+ R →+ S) (r : R) :
    (sumAddHom g f) r = sumAddHom (fun i => (eval r).comp (g i)) f :=
  map_dfinsupp_sumAddHom (eval r) f g
#align add_monoid_hom.dfinsupp_sum_add_hom_apply AddMonoidHom.dfinsupp_sumAddHom_apply

theorem coe_dfinsupp_sumAddHom [AddZeroClass R] [AddCommMonoid S] [∀ i, AddZeroClass (β i)]
    (f : Π₀ i, β i) (g : ∀ i, β i →+ R →+ S) :
    ⇑(sumAddHom g f) = sumAddHom (fun i => (coeFn R S).comp (g i)) f :=
  map_dfinsupp_sumAddHom (coeFn R S) f g
#align add_monoid_hom.coe_dfinsupp_sum_add_hom AddMonoidHom.coe_dfinsupp_sumAddHom

end AddMonoidHom

namespace RingHom

variable {R S : Type _}

open Dfinsupp

@[simp]
theorem map_dfinsupp_sumAddHom [NonAssocSemiring R] [NonAssocSemiring S] [∀ i, AddZeroClass (β i)]
    (h : R →+* S) (f : Π₀ i, β i) (g : ∀ i, β i →+ R) :
    h (sumAddHom g f) = sumAddHom (fun i => h.toAddMonoidHom.comp (g i)) f :=
  FunLike.congr_fun (comp_liftAddHom h.toAddMonoidHom g) f
#align ring_hom.map_dfinsupp_sum_add_hom RingHom.map_dfinsupp_sumAddHom

end RingHom

namespace AddEquiv

variable {R S : Type _}

open Dfinsupp

@[simp]
theorem map_dfinsupp_sumAddHom [AddCommMonoid R] [AddCommMonoid S] [∀ i, AddZeroClass (β i)]
    (h : R ≃+ S) (f : Π₀ i, β i) (g : ∀ i, β i →+ R) :
    h (sumAddHom g f) = sumAddHom (fun i => h.toAddMonoidHom.comp (g i)) f :=
  FunLike.congr_fun (comp_liftAddHom h.toAddMonoidHom g) f
#align add_equiv.map_dfinsupp_sum_add_hom AddEquiv.map_dfinsupp_sumAddHom

end AddEquiv

end

section FiniteInfinite

instance Dfinsupp.fintype {ι : Sort _} {π : ι → Sort _} [DecidableEq ι] [∀ i, Zero (π i)]
    [Fintype ι] [∀ i, Fintype (π i)] : Fintype (Π₀ i, π i) :=
  Fintype.ofEquiv (∀ i, π i) Dfinsupp.equivFunOnFintype.symm
#align dfinsupp.fintype Dfinsupp.fintype

instance Dfinsupp.infinite_of_left {ι : Sort _} {π : ι → Sort _} [∀ i, Nontrivial (π i)]
    [∀ i, Zero (π i)] [Infinite ι] : Infinite (Π₀ i, π i) := by
  letI := Classical.decEq ι; choose m hm using fun i => exists_ne (0 : π i);
    exact Infinite.of_injective _ (Dfinsupp.single_left_injective hm)
#align dfinsupp.infinite_of_left Dfinsupp.infinite_of_left

/-- See `Dfinsupp.infinite_of_right` for this in instance form, with the drawback that
it needs all `π i` to be infinite. -/
theorem Dfinsupp.infinite_of_exists_right {ι : Sort _} {π : ι → Sort _} (i : ι) [Infinite (π i)]
    [∀ i, Zero (π i)] : Infinite (Π₀ i, π i) :=
  letI := Classical.decEq ι
  Infinite.of_injective (fun j => Dfinsupp.single i j) Dfinsupp.single_injective
#align dfinsupp.infinite_of_exists_right Dfinsupp.infinite_of_exists_right

/-- See `Dfinsupp.infinite_of_exists_right` for the case that only one `π ι` is infinite. -/
instance Dfinsupp.infinite_of_right {ι : Sort _} {π : ι → Sort _} [∀ i, Infinite (π i)]
    [∀ i, Zero (π i)] [Nonempty ι] : Infinite (Π₀ i, π i) :=
  Dfinsupp.infinite_of_exists_right (Classical.arbitrary ι)
#align dfinsupp.infinite_of_right Dfinsupp.infinite_of_right

end FiniteInfinite<|MERGE_RESOLUTION|>--- conflicted
+++ resolved
@@ -1448,7 +1448,6 @@
 #align dfinsupp.distrib_mul_action₂ Dfinsupp.distribMulAction₂
 
 /-- The natural map between `Π₀ (i : Σ i, α i), δ i.1 i.2` and `Π₀ i (j : α i), δ i j`.  -/
-<<<<<<< HEAD
 def sigmaCurry [∀ i j, Zero (δ i j)] (f : Π₀ (i : Σ _, _), δ i.1 i.2) :
     Π₀ (i) (j), δ i j where
   toFun := fun i ↦
@@ -1469,74 +1468,22 @@
 @[simp]
 theorem sigmaCurry_zero [∀ i j, Zero (δ i j)] :
     sigmaCurry (0 : Π₀ (i : Σ _, _), δ i.1 i.2) = 0 :=
-=======
-noncomputable def sigmaCurry [∀ i j, Zero (δ i j)] (f : Π₀ i : Σi, _, δ i.1 i.2) :
-    Π₀ (i) (j), δ i j := by
-  classical!
-  exact mk (f.support.image fun i => i.1) fun i =>
-    mk (f.support.preimage (⟨i, ·⟩) $ sigma_mk_injective.injOn _) fun j => f ⟨i, j⟩
-#align dfinsupp.sigma_curry Dfinsupp.sigmaCurry
-
-@[simp]
-theorem sigmaCurry_apply [∀ i j, Zero (δ i j)] (f : Π₀ i : Σi, _, δ i.1 i.2) (i : ι) (j : α i) :
-    sigmaCurry f i j = f ⟨i, j⟩ := by
-  classical! -- Porting note: added
-  dsimp only [sigmaCurry]; by_cases h : f ⟨i, j⟩ = 0
-  · rw [h]
-    rw [mk_apply (dec := fun a b ↦ Classical.propDecidable (a = b))]
-    split_ifs
-    · rw [mk_apply (dec := fun a b ↦ Classical.propDecidable (a = b))]
-      split_ifs
-      · exact h
-      · rfl
-    · rfl
-  · rw [mk_of_mem (dec := fun a b ↦ Classical.propDecidable (a = b)) ?h₁,
-        mk_of_mem (dec := fun a b ↦ Classical.propDecidable (a = b))]
-    case h₁ =>
-      rw [@mem_image _ _ (fun a b ↦ Classical.propDecidable (a = b))]
-      refine' ⟨⟨i, j⟩, _, rfl⟩
-      convert (mem_support_toFun f _).2 h
-    · rw [mem_preimage]
-      convert (mem_support_toFun f _).2 h
-#align dfinsupp.sigma_curry_apply Dfinsupp.sigmaCurry_apply
-
-@[simp]
-theorem sigmaCurry_zero [∀ i j, Zero (δ i j)] : sigmaCurry (0 : Π₀ i : Σi, _, δ i.1 i.2) = 0 := by
-  ext i j
-  rw [sigmaCurry_apply]
->>>>>>> 6ac87310
   rfl
 #align dfinsupp.sigma_curry_zero Dfinsupp.sigmaCurry_zero
 
 @[simp]
-<<<<<<< HEAD
 theorem sigmaCurry_add [∀ i j, AddZeroClass (δ i j)] (f g : Π₀ (i : Σ _, _), δ i.1 i.2) :
     sigmaCurry (f + g) = sigmaCurry f + sigmaCurry g := by
   ext (i j)
   rfl
-=======
-theorem sigmaCurry_add [∀ i j, AddZeroClass (δ i j)] (f g : Π₀ i : Σi, α i, δ i.1 i.2) :
-    @sigmaCurry _ _ δ _ (f + g) = @sigmaCurry _ _ δ _ f + @sigmaCurry ι α δ _ g := by
-  ext i j
-  rw [@add_apply _ (fun i => Π₀ j, δ i j) _ (sigmaCurry _), add_apply, sigmaCurry_apply,
-    sigmaCurry_apply, sigmaCurry_apply, add_apply]
->>>>>>> 6ac87310
 #align dfinsupp.sigma_curry_add Dfinsupp.sigmaCurry_add
 
 @[simp]
 theorem sigmaCurry_smul [Monoid γ] [∀ i j, AddMonoid (δ i j)] [∀ i j, DistribMulAction γ (δ i j)]
-<<<<<<< HEAD
     (r : γ) (f : Π₀ (i : Σ _, _), δ i.1 i.2) :
     sigmaCurry (r • f) = r • sigmaCurry f := by
   ext (i j)
   rfl
-=======
-    (r : γ) (f : Π₀ i : Σi, α i, δ i.1 i.2) :
-    @sigmaCurry _ _ δ _ (r • f) = r • @sigmaCurry _ _ δ _ f := by
-  ext i j
-  rw [@smul_apply _ _ (fun i => Π₀ j, δ i j) _ _ _ _ (sigmaCurry _), smul_apply, sigmaCurry_apply,
-    sigmaCurry_apply, smul_apply]
->>>>>>> 6ac87310
 #align dfinsupp.sigma_curry_smul Dfinsupp.sigmaCurry_smul
 
 @[simp]
