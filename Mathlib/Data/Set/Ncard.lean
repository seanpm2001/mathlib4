--- conflicted
+++ resolved
@@ -17,7 +17,6 @@
 We define the cardinality `Set.ncard s` of a set `s` as a Natural number. This function is
 noncomputable (being defined in terms of `Nat.card`) and takes the value `0` if `s` is infinite.
 
-<<<<<<< HEAD
 We also define `Set.encard s : ℕ∞` as an extended natural number, which has value `⊤` if `s` is
 infinite. This is also noncomputable, being defined in terms of `Part_ENat.card`.
 
@@ -30,14 +29,6 @@
 
 The API for `Set.encard` is smaller, and contains a number of theorems that relate `encard` to
 `ncard` in the finite case.
-=======
-This can be seen as an API for `Nat.card α` in the special case where `α` is a subtype arising from
-a set. It is intended as an alternative to `Finset.card` and `Fintype.card`,  both of which contain
-data in their definition that can cause awkwardness when using `Set.toFinset`.  Using `Set.ncard`
-allows cardinality computations to avoid `Finset`/`Fintype` completely, staying in `Set` and letting
-Finiteness be handled explicitly, or (where a `Finite α` instance is present and the sets are
-in `Set α`) via default arguments.
->>>>>>> dc08a85f
 
 ## Main Definitions
 
@@ -612,7 +603,6 @@
 #align set.exists_intermediate_set' Set.exists_intermediate_set'
 
 /-- We can shrink `s` to any smaller size. -/
-<<<<<<< HEAD
 theorem exists_smaller_Set (s : Set α) (i : ℕ) (h : i ≤ s.ncard) :
     ∃ t : Set α, t ⊆ s ∧ t.Finite ∧ t.ncard = i := by
   obtain (hs | hs) := s.finite_or_infinite
@@ -620,13 +610,6 @@
     exact ⟨r, hrs, hs.subset hrs, by simp [hr]⟩
   rw [hs.ncard, le_zero_iff] at h
   exact ⟨∅, empty_subset s, finite_empty, by simp [h]⟩
-=======
-theorem exists_smaller_set (s : Set α) (i : ℕ) (h₁ : i ≤ s.ncard) :
-    ∃ t : Set α, t ⊆ s ∧ t.ncard = i :=
-  (exists_intermediate_Set i (by simpa) (empty_subset s)).imp fun t ht ↦
-    ⟨ht.2.1, by simpa using ht.2.2⟩
-#align set.exists_smaller_set Set.exists_smaller_set
->>>>>>> dc08a85f
 
 theorem Infinite.exists_subset_ncard_eq {s : Set α} (hs : s.Infinite) (k : ℕ) :
     ∃ t, t ⊆ s ∧ t.Finite ∧ t.ncard = k := by
